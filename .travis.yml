--- conflicted
+++ resolved
@@ -40,15 +40,8 @@
   - conda info -a
 
   # MDTF-specific setup: 
-<<<<<<< HEAD
-  # install mamba (https://github.com/mamba-org/mamba) for faster dependency resolution
-  - conda install mamba -n base -c conda-forge   
-  # install all conda envs, using mamba
-  - $TRAVIS_BUILD_DIR/src/conda/conda_env_setup.sh --all --mamba --conda_root "$HOME/miniconda"
-=======
   # install all conda envs used by package and PODs
   - $TRAVIS_BUILD_DIR/src/conda/conda_env_setup.sh --all --conda_root "$HOME/miniconda"
->>>>>>> 787a8bd8
 
   - df -h # Log space remaining for data
 
