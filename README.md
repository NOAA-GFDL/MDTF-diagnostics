--- conflicted
+++ resolved
@@ -1,33 +1,15 @@
-<<<<<<< HEAD
-# MDTF-diagnostics [![Documentation Status](https://readthedocs.org/projects/mdtf-diagnostics/badge/?version=latest)](https://mdtf-diagnostics.readthedocs.io/en/latest/?badge=latest) [![Build Status](https://travis-ci.com/NOAA-GFDL/MDTF-diagnostics.svg?branch=main)](https://travis-ci.com/NOAA-GFDL/MDTF-diagnostics) [![Total alerts](https://img.shields.io/lgtm/alerts/g/NOAA-GFDL/MDTF-diagnostics.svg?logo=lgtm&logoWidth=18)](https://lgtm.com/projects/g/NOAA-GFDL/MDTF-diagnostics/alerts/) [![Language grade: Python](https://img.shields.io/lgtm/grade/python/g/NOAA-GFDL/MDTF-diagnostics.svg?logo=lgtm&logoWidth=18)](https://lgtm.com/projects/g/NOAA-GFDL/MDTF-diagnostics/context:python)
-=======
 # MDTF-diagnostics: A Portable Framework for Weather and Climate Model Data Analysis
->>>>>>> 787a8bd8
 
 [![Documentation Status](https://readthedocs.org/projects/mdtf-diagnostics/badge/?version=latest)](https://mdtf-diagnostics.readthedocs.io/en/latest/?badge=latest) [![Build Status](https://travis-ci.com/NOAA-GFDL/MDTF-diagnostics.svg?branch=main)](https://travis-ci.com/NOAA-GFDL/MDTF-diagnostics) [![Total alerts](https://img.shields.io/lgtm/alerts/g/NOAA-GFDL/MDTF-diagnostics.svg?logo=lgtm&logoWidth=18)](https://lgtm.com/projects/g/NOAA-GFDL/MDTF-diagnostics/alerts/) [![Language grade: Python](https://img.shields.io/lgtm/grade/python/g/NOAA-GFDL/MDTF-diagnostics.svg?logo=lgtm&logoWidth=18)](https://lgtm.com/projects/g/NOAA-GFDL/MDTF-diagnostics/context:python)
 
-<<<<<<< HEAD
-The MDTF Diagnostic Framework consists of multiple process-oriented diagnostic (POD) modules, each of which is developed by an individual research group or user. PODs are independent of each other, each POD:
-
-1. Produces its own html file (webpage) as the final product
-2. Consists of a set of diagnostics targeting specific physical processes
-3. Produces a figure or multiple figures that can be displayed by the html in a browser
-=======
 The MDTF-diagnostics package is a portable framework for running process-oriented diagnostics (PODs) on weather and climate model data.
->>>>>>> 787a8bd8
 
 ## What is a POD?
 ![MDTF_logo](<./doc/img/CPO_MAPP_MDTF_Logo.jpg>)
 Each process-oriented diagnostic [POD; [Maloney et al.(2019)](#citations)] targets a specific physical process or emergent behavior to determine how well one or more models represent the process, ensure that models produce the right answers for the right reasons, and identify gaps in the understanding of phenomena. Each POD is independent of other PODs. PODs generate diagnostic figures that can be viewed as an html file using a web browser.
 
-<<<<<<< HEAD
-## Diagnostics in Package
-Follow the links in the table below to view sample output, including a brief description
-and a link to the full documentation for each diagnostic.
-=======
 The links in the table below show sample output, a brief description,
 and a link to the full documentation for each currently-supported POD.
->>>>>>> 787a8bd8
 
 | Diagnostic | Contributor |
 | :-------- | :-------- |
@@ -51,22 +33,6 @@
 
 # Quickstart installation instructions
 
-<<<<<<< HEAD
-This document provides basic directions for downloading, installing and running a test of the MDTF framework using sample model data. See the [documentation site](https://mdtf-diagnostics.readthedocs.io/en/latest/) for all other information. The MDTF package has been tested on UNIX/LINUX, Mac OS, and Windows Subsystem for Linux.
-
-Throughout this document, `%` indicates the UNIX/LINUX command line prompt and is followed by commands to be executed in a terminal in `fixed-width font`, and `$` indicates strings to be substituted, e.g., the string `$CODE_ROOT` in section 1.1 should be substituted by the actual path to the MDTF-diagnostics directory.
-
-### Summary of steps for running the package
-
-You will need to download a) the source code, b) digested observational data, and c) two sets of sample model data (section 1). Afterwards, we describe how to install necessary Conda environments and languages (section 2) and run the framework on the default test case (sections 3 and 4). While the package contains quite a few scripts, the most relevant for present purposes are:
-
-- `conda_env_setup.sh`: automated script for installing necessary Conda environments.
-- `default_tests.jsonc`: configuration file for running the framework.
-
-Consult the [Getting started](https://mdtf-diagnostics.readthedocs.io/en/latest/sphinx/start_toc.html) for how to run the framework on your own data and configure general settings.
-
-## 1. Download the package code and sample data for testing
-=======
 See the [documentation site](https://mdtf-diagnostics.readthedocs.io/en/latest/) for all other information, including more in-depth installation instructions.
 
 ## Prerequisites
@@ -81,34 +47,15 @@
 - Open a terminal and create a directory named `mdtf`, then `$ cd mdtf`
 
 - Clone your fork of the MDTF repo on your machine: `git clone https://github.com/[your fork name]/MDTF-diagnostics`
->>>>>>> 787a8bd8
 
 - Check out the latest official release: `git checkout tags/[version name]`
 - Run `% conda info --base` to determine the location of your Conda installation. This path will be referred to as `$CONDA_ROOT`.
 - `cd $CODE_ROOT`, then run
 `% ./src/conda/conda_env_setup.sh --all --conda_root $CONDA_ROOT --env_dir $CONDA_ENV_DIR`
   - Substitute the actual paths for `$CODE_ROOT`, `$CONDA_ROOT`, and `$CONDA_ENV_DIR`.
-
-<<<<<<< HEAD
-The official repo for the MDTF code is hosted at the GFDL [GitHub account](https://github.com/NOAA-GFDL/MDTF-diagnostics). We recommend that end users download and test the [latest official release](https://github.com/NOAA-GFDL/MDTF-diagnostics/releases/tag/v3.0-beta.3).
-
-To install the MDTF package on a local machine, create a directory named `mdtf` and unzip the code downloaded from the [release page](https://github.com/NOAA-GFDL/MDTF-diagnostics/releases/tag/v3.0-beta.3) there. This will create a directory titled `MDTF-diagnostics-3.0-beta.3` containing the files listed on the GitHub page. Below we refer to this MDTF-diagnostics directory as `$CODE_ROOT`. It contains the following subdirectories:
-
-- `diagnostics/`: directory containing source code and documentation of individual PODs.
-- `doc/`: directory containing documentation (a local mirror of the documentation site).
-- `src/`: source code of the framework itself.
-- `tests/`: unit tests for the framework.
-
-For advanced users interested in keeping more up-to-date on project development and contributing feedback, the `main` branch contains features that haven’t yet been incorporated into an official release, which are less stable or thoroughly tested.
-
-### 1.2 Obtaining supporting data
-
-Supporting observational data and sample model data are available via anonymous FTP at [ftp://ftp.cgd.ucar.edu/archive/mdtf](ftp://ftp.cgd.ucar.edu/archive/mdtf). The observational data is required for the PODs’ operation, while the sample model data is provided for default test/demonstration purposes. The files most relevant for package installation and default tests are:
-=======
   - The `--env_dir` flag allows you to put the program files in a designated location `$CONDA_ENV_DIR` (for space reasons, or if you don’t have write access). You can omit this flag, and the environments will be installed within `$CONDA_ROOT/envs/` by default.
 
 ## 2. Download the sample data
->>>>>>> 787a8bd8
 
 Supporting observational data and sample model data are available via anonymous FTP at [ftp://ftp.cgd.ucar.edu/archive/mdtf](ftp://ftp.cgd.ucar.edu/archive/mdtf).
 - Digested observational data (159 Mb): MDTF_v2.1.a.obs_data.tar (ftp://ftp.cgd.ucar.edu/archive/mdtf/MDTF_v2.1.a.obs_data.tar).
@@ -144,64 +91,6 @@
          ├── (... supporting data for individual PODs )
 ```
 
-<<<<<<< HEAD
-The default test case uses the QBOi.EXP1.AMIP.001 sample. The GFDL.CM4.c96L32.am4g10r8 sample is only for testing the MJO Propagation and Amplitude POD. Note that `mdtf` now contains both `MDTF-diagnostics` and `inputdata` directories.
-
-You can put the observational data and model output in different locations (e.g., for space reasons) by changing the values of `OBS_DATA_ROOT` and `MODEL_DATA_ROOT` as described below in section 3.
-
-## 2. Install the necessary programming languages and modules
-
-*For users unfamiliar with Conda, section 2.1 can be skipped if Conda has been installed, but section 2.2 CANNOT be skipped regardless.*
-
-The MDTF framework code is written in Python 2.7, but supports running PODs written in a variety of scripting languages and combinations of libraries. We use [Conda](https://docs.conda.io/en/latest/), a free, open-source package manager to install and manage these dependencies. Conda is one component of the [Miniconda](https://docs.conda.io/en/latest/miniconda.html) and [Anaconda](https://www.anaconda.com/) python distribution, so having Miniconda/Anaconda is sufficient but not necessary.
-
-For maximum portability and ease of installation, we recommend that all users manage dependencies through Conda using the provided script `src/conda/conda_env_setup.sh`, even if they have independent installations of the required languages. A complete installation of all dependencies will take roughly 5 Gb, less if you've already installed some of the dependencies through Conda. The location of this installation can be changed with the `$CONDA_ENV_DIR` setting described below.
-
-### 2.1 Conda installation
-
-Here we are checking that the Conda command is available on your system. We recommend doing this via Miniconda or Anaconda installation. You can proceed directly to section 2.2 if Conda is already installed.
-
-- To determine if Conda is installed, run `% conda --version` as the user who will be using the framework. The framework has been tested against versions of Conda >= 4.7.5.
-
-- If the command doesn't return anything, i.e., you do not have a pre-existing Conda on your system, we recommend using the Miniconda installer available [here](https://docs.conda.io/en/latest/miniconda.html). Any version of Miniconda/Anaconda (2 or 3) released after June 2019 will work. Installation instructions [here](https://docs.conda.io/projects/conda/en/latest/user-guide/install/linux.html).
-
-- Toward the end of the installation process, enter “yes” at “Do you wish the installer to initialize Miniconda2 by running conda init?” (or similar) prompt. This will allow the installer to add the Conda path to the user's shell login script (e.g., `~/.bashrc` or `~/.cshrc`).
-
-- Restart the terminal to reload the updated shell login script.
-
-The framework’s environments will co-exist with an existing Miniconda/Anaconda installation. *Do not* reinstall Miniconda/Anaconda if it's already installed for the user who will be running the framework: the installer will break the existing installation (if it's not managed with, eg., environment modules.)
-
-### 2.2 Framework-specific environment installation
-
-Here we set up the necessary environments needed for running the framework and individual PODs via the provided script. These are sometimes referred to as "Conda environments" conventionally.
-
-After making sure that Conda is available, run `% conda info --base` as the user who will be using the framework to determine the location of your Conda installation. This path will be referred to as `$CONDA_ROOT` below.
-
-- If this path points to `/usr/` or a subdirectory therein, we recomnend having a separate Miniconda/Anaconda installation of your own following section 2.1.
-
-Next, run
-```
-% cd $CODE_ROOT
-% ./src/conda/conda_env_setup.sh --all --conda_root $CONDA_ROOT --env_dir $CONDA_ENV_DIR
-```
-to install all necessary environments (and create an executable; section 4.1), which takes ~10 min. The names of all framework-created environments begin with “_MDTF”, so as not to conflict with any other environments.
-
-- Substitute the actual paths for `$CODE_ROOT`, `$CONDA_ROOT`, and `$CONDA_ENV_DIR`.
-
-- The `--env_dir` flag allows you to put the program files in a designated location `$CONDA_ENV_DIR` (for space reasons, or if you don’t have write access). You can omit this flag, and the environments will be installed within `$CONDA_ROOT/envs/` by default.
-
-- The `--all` flag makes the script install all environments prescribed by the YAML (.yml) files under `src/conda/` (one YAML for one environment). You can install the environments selectively by using the `--env` flag instead. For instance, `% ./src/conda/conda_env_setup.sh --env base --conda_root $CONDA_ROOT --env_dir $CONDA_ENV_DIR` will install the "_MDTF_base" environment prescribed by `env_base.yml`, and so on. With `--env`, the current script can install one environment at a time. Repeat the command for multiple environments.
-
-- Note that _MDTF_base is mandatory for the framework's operation, and the other environments are optional, see section 4.3.
-
-After installing the framework-specific Conda environments, you shouldn't manually alter them (i.e., never run `conda update` on them). To update the environments after updating the framework code, re-run the above commands. These environments can be uninstalled by simply deleting "_MDTF" directories under `$CONDA_ENV_DIR` (or `$CONDA_ROOT/envs/` for default setting).
-
-## 4. Configure framework paths
-
-The MDTF framework supports setting configuration options in a file as well as on the command line. An example of the configuration file format is provided at [src/default_tests.jsonc](https://github.com/NOAA-GFDL/MDTF-diagnostics/blob/main/src/default_tests.jsonc). We recommend configuring the following settings by editing a copy of this file:
-
-- If you've saved the supporting data in the directory structure described in section 1.2, the default values for `OBS_DATA_ROOT` and `MODEL_DATA_ROOT` given in `src/default_tests.jsonc` (`../inputdata/obs_data` and `../inputdata/model`, respectively) will be correct. If you put the data in a different location, these paths should be changed accordingly.
-=======
 The default test case uses the QBOi.EXP1.AMIP.001 sample data. The GFDL.CM4.c96L32.am4g10r8 sample data is only needed to test the MJO Propagation and Amplitude POD.
 
 You can put the observational data and model output in different locations (e.g., for space reasons) by changing the values of `OBS_DATA_ROOT` and `MODEL_DATA_ROOT` as described below in section 3.
@@ -211,31 +100,11 @@
 The MDTF framework supports setting configuration options in a file as well as on the command line. An example of the configuration file format is provided at [src/default_tests.jsonc](https://github.com/NOAA-GFDL/MDTF-diagnostics/blob/main/src/default_tests.jsonc). We recommend configuring the following settings by editing a copy of this file.
 
 - If you've saved the supporting data in the directory structure described in section 2, the default values for `OBS_DATA_ROOT` and `MODEL_DATA_ROOT` given in `src/default_tests.jsonc` (`../inputdata/obs_data` and `../inputdata/model`, respectively) will be correct. If you put the data in a different location, these paths should be changed accordingly.
->>>>>>> 787a8bd8
 - `WORKING_DIR` is used as a scratch location for files generated by the PODs, and should have sufficient quota to handle the full set of model variables you plan to analyze. No files are saved here, so your system's temp directory would be a good choice.
 - `OUTPUT_DIR` should be set to the desired location for output files. The output of each run of the framework will be saved in a different subdirectory in this location.
 - `conda_root` should be set to the value of `$CONDA_ROOT` used in section 2.
 - If you specified a non-default conda environment location with `$CONDA_ENV_DIR`, set `conda_env_root` to that value; otherwise, leave it blank.
 
-<<<<<<< HEAD
-`src/default_tests.jsonc` is a template/example for configuration options that will be passed to the executable as an input. Open it in an editor (we recommend working on a copy). The following adjustments are necessary before running the framework:
-
-- If you've saved the supporting data in the directory structure described in section 1.2, the default values for `OBS_DATA_ROOT` and `MODEL_DATA_ROOT` pointing to `mdtf/inputdata/obs_data/` and `mdtf/inputdata/model/` will be correct. If you put the data in a different location, these values should be changed accordingly.
-
-- `OUTPUT_DIR` should be set to the location you want the output files to be written to (default: `mdtf/wkdir/`; will be created by the framework). The output of each run of the framework will be saved in a different subdirectory in this location.
-
-- `conda_root` should be set to the value of `$CONDA_ROOT` used above in section 2.2.
-
-- If you specified a custom environment location with `$CONDA_ENV_DIR`, set `conda_env_root` to that value; otherwise, leave it blank.
-
-We recommend using absolute paths in `default_tests.jsonc`, but relative paths are also allowed and should be relative to `$CODE_ROOT`.
-
-## 4. Execute the MDTF package with default test settings
-
-The MDTF framework is run via a wrapper script at `$CODE_ROOT/mdtf`. 
-
-The setup script (section 2.2) will have created an executable at `$CODE_ROOT/mdtf` which sets the correct Conda environments before running the framework and individual PODs. To test the installation, `% $CODE_ROOT/mdtf --help` will print help text on the command-line options. Note that, if your current working directory is `$CODE_ROOT`, you will need to run `% ./mdtf --help`.
-=======
 We recommend using absolute paths in `default_tests.jsonc`, but relative paths are also allowed and should be relative to `$CODE_ROOT`.`$CODE_ROOT` contains the following subdirectories:
 
 - `diagnostics/`: directory containing source code and documentation of individual PODs.
@@ -246,63 +115,23 @@
 ## 4. Execute the MDTF package with default test settings
 
 The MDTF framework is run via the wrapper script `$CODE_ROOT/mdtf` that is generated conda_env_install.sh. To test the installation, `% $CODE_ROOT/mdtf --help` will print help text on the command-line options. Note that, if your current working directory is `$CODE_ROOT`, you will need to run `% ./mdtf --help`.
->>>>>>> 787a8bd8
 
 For interested users, the `mdtf` executable is also a script, which calls `src/conda/conda_init.sh` and `src/mdtf.py`.
 
-<<<<<<< HEAD
-This should print the current version of the framework.
-
-If you've installed the Conda environments using the `--all` flag (section 2.2), you can now run the framework on the CESM sample model data:
-=======
 To run the code on the test data using the version of default_tests.jsonc you modified:
->>>>>>> 787a8bd8
 ```
 % cd $CODE_ROOT
 % ./mdtf -f src/default_tests.jsonc -v
 ```
-<<<<<<< HEAD
-=======
 -v is the "verbose" flag, and will print additional information that may help with debugging if you have issues
 
->>>>>>> 787a8bd8
 Run time may be 10-20 minutes, depending on your system.
 
 - If you edited/renamed `default_tests.jsonc`, pass that file instead.
 
 - The output files for this test case will be written to `$OUTPUT_DIR/QBOi.EXP1.AMIP.001_1977_1981`. When the framework is finished, open `$OUTPUT_DIR/QBOi.EXP1.AMIP.001_1977_1981/index.html` in a web browser to view the output report.
-<<<<<<< HEAD
-
-- The above command will execute PODs included in `pod_list` of `default_tests.jsonc`. Skipping/adding certain PODs by uncommenting/commenting out the POD names (i.e., deleting/adding `//`). Note that entries in the list must be separated by `,`. Check for missing or surplus `,` if you encounter an error (e.g., "ValueError: No closing quotation").
-
-- Currently the framework only analyzes data from one model run at a time. To run the MJO_prop_amp POD on the GFDL.CM4.c96L32.am4g10r8 sample data, delete or comment out the section for QBOi.EXP1.AMIP.001 in "caselist" of `default_tests.jsonc`, and uncomment the section for GFDL.CM4.c96L32.am4g10r8.
-
-If you re-run the above command,  the result will be written to another subdirectory under `$OUTPUT_DIR`, i.e., output files saved previously will not be overwritten unless you change `overwrite` in the configuration file to `true`.
-
-### 4.3 Framework interaction with Conda environments
-
-As just described in section 4.2, when you run the `mdtf` executable, among other things, it reads `pod_list` in the configuration file and executes POD codes accordingly. For a POD included in the list (referred to as $POD_NAME):
-
-1. The framework will first try to determine whether there is a Conda environment named `_MDTF_$POD_NAME` under `$CONDA_ENV_DIR`. If yes, the framework will switch to this environment and run the POD.
-
-2. If not, the framework will then look into the POD's `settings.jsonc` file in `$CODE_ROOT/diagnostics/$POD_NAME`. `runtime_requirements` in the settings file specifies the programming language(s) adopted by the POD:
-
-      a. If purely Python, the framework will switch to `_MDTF_python_base` and run the POD.
-
-      b. If NCL is used, then `_MDTF_NCL_base`.
-
-Note that for the six existing PODs depending on NCL (EOF_500hPa, MJO_prop_amp, MJO_suite, MJO_teleconnection, precip_diurnal_cycle, and Wheeler_Kiladis), Python is also used but merely as a wrapper. Thus the framework will switch to `_MDTF_NCL_base` when seeing both NCL and Python in the settings file.
-
-If you choose to selectively install Conda environments using the `--env` flag (section 2.2), remember to install all the environments needed for the PODs you're interested in, and that `_MDTF_base` is mandatory for the framework's operation.
-
-- For instance, the minimal installation for running the `EOF_500hPa` and `convective_transition_diag` PODs requres `_MDTF_base` (mandatory), `_MDTF_NCL_base` (because of b), and `_MDTF_convective_transition_diag` (because of 1). These can be installed by passing `base`, `NCL_base`, and `convective_transition_diag` to the `--env` flag one at a time (section 2.2).
-
-
-## 5. Next steps
-=======
 
 - The above command will execute PODs included in `pod_list` of `default_tests.jsonc`.
->>>>>>> 787a8bd8
 
 - Currently the framework only analyzes data from one model run at a time. To run the MJO_prop_amp POD on the GFDL.CM4.c96L32.am4g10r8 sample data, delete or comment out the section for QBOi.EXP1.AMIP.001 in "caselist" of `default_tests.jsonc`, and uncomment the section for GFDL.CM4.c96L32.am4g10r8.
 
@@ -323,15 +152,10 @@
 ## Citations
 
 Guo, Huan; John, Jasmin G; Blanton, Chris; McHugh, Colleen; Nikonov, Serguei; Radhakrishnan, Aparna; Rand, Kristopher; Zadeh, Niki T.; Balaji, V; Durachta, Jeff; Dupuis, Christopher; Menzel, Raymond; Robinson, Thomas; Underwood, Seth; Vahlenkamp, Hans; Bushuk, Mitchell; Dunne, Krista A.; Dussin, Raphael; Gauthier, Paul PG; Ginoux, Paul; Griffies, Stephen M.; Hallberg, Robert; Harrison, Matthew; Hurlin, William; Lin, Pu; Malyshev, Sergey; Naik, Vaishali; Paulot, Fabien; Paynter, David J; Ploshay, Jeffrey; Reichl, Brandon G; Schwarzkopf, Daniel M; Seman, Charles J; Shao, Andrew; Silvers, Levi; Wyman, Bruce; Yan, Xiaoqin; Zeng, Yujin; Adcroft, Alistair; Dunne, John P.; Held, Isaac M; Krasting, John P.; Horowitz, Larry W.; Milly, P.C.D; Shevliakova, Elena; Winton, Michael; Zhao, Ming; Zhang, Rong (2018). NOAA-GFDL GFDL-CM4 model output historical. Version YYYYMMDD[1].Earth System Grid Federation. https://doi.org/10.22033/ESGF/CMIP6.8594
-<<<<<<< HEAD
-
-Krasting, John P.; John, Jasmin G; Blanton, Chris; McHugh, Colleen; Nikonov, Serguei; Radhakrishnan, Aparna; Rand, Kristopher; Zadeh, Niki T.; Balaji, V; Durachta, Jeff; Dupuis, Christopher; Menzel, Raymond; Robinson, Thomas; Underwood, Seth; Vahlenkamp, Hans; Dunne, Krista A.; Gauthier, Paul PG; Ginoux, Paul; Griffies, Stephen M.; Hallberg, Robert; Harrison, Matthew; Hurlin, William; Malyshev, Sergey; Naik, Vaishali; Paulot, Fabien; Paynter, David J; Ploshay, Jeffrey; Schwarzkopf, Daniel M; Seman, Charles J; Silvers, Levi; Wyman, Bruce; Zeng, Yujin; Adcroft, Alistair; Dunne, John P.; Dussin, Raphael; Guo, Huan; He, Jian; Held, Isaac M; Horowitz, Larry W.; Lin, Pu; Milly, P.C.D; Shevliakova, Elena; Stock, Charles; Winton, Michael; Xie, Yuanyu; Zhao, Ming (2018). NOAA-GFDL GFDL-ESM4 model output prepared for CMIP6 CMIP historical. Version YYYYMMDD[1].Earth System Grid Federation. https://doi.org/10.22033/ESGF/CMIP6.8597
-=======
 
 Krasting, John P.; John, Jasmin G; Blanton, Chris; McHugh, Colleen; Nikonov, Serguei; Radhakrishnan, Aparna; Rand, Kristopher; Zadeh, Niki T.; Balaji, V; Durachta, Jeff; Dupuis, Christopher; Menzel, Raymond; Robinson, Thomas; Underwood, Seth; Vahlenkamp, Hans; Dunne, Krista A.; Gauthier, Paul PG; Ginoux, Paul; Griffies, Stephen M.; Hallberg, Robert; Harrison, Matthew; Hurlin, William; Malyshev, Sergey; Naik, Vaishali; Paulot, Fabien; Paynter, David J; Ploshay, Jeffrey; Schwarzkopf, Daniel M; Seman, Charles J; Silvers, Levi; Wyman, Bruce; Zeng, Yujin; Adcroft, Alistair; Dunne, John P.; Dussin, Raphael; Guo, Huan; He, Jian; Held, Isaac M; Horowitz, Larry W.; Lin, Pu; Milly, P.C.D; Shevliakova, Elena; Stock, Charles; Winton, Michael; Xie, Yuanyu; Zhao, Ming (2018). NOAA-GFDL GFDL-ESM4 model output prepared for CMIP6 CMIP historical. Version YYYYMMDD[1].Earth System Grid Federation. https://doi.org/10.22033/ESGF/CMIP6.8597
 
 E. D. Maloney et al. (2019): Process-Oriented Evaluation of Climate and Weather Forecasting Models. BAMS, 100 (9), 1665–1686, [doi:10.1175/BAMS-D-18-0042.1](https://doi.org/10.1175/BAMS-D-18-0042.1).
->>>>>>> 787a8bd8
 
 ## Disclaimer
 
