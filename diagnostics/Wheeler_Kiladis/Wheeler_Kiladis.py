--- conflicted
+++ resolved
@@ -51,126 +51,59 @@
 #OLR
 
 if os.path.isfile(os.environ["DATADIR"]+"/day/"+os.environ["CASENAME"]+"."+os.environ["rlut_var"]+".day.nc"):
-<<<<<<< HEAD
-   os.environ["file_WK"] = os.environ["CASENAME"]+"."+os.environ["rlut_var"]+".day.nc"
-   os.environ["MVAR"] = os.environ["rlut_var"]
-   os.environ["LEV"] = "sfc"
-   os.environ['CESM_VAR'] = 'FLUT'
-   print("file of "+os.environ["rlut_var"]+" for Wheeler-Kiladis plots found, computing wave spectra")
-   generate_ncl_plots(os.environ["POD_HOME"]+"/wkSpaceTime_driver.ncl")
-=======
     os.environ["file_WK"] = os.environ["CASENAME"]+"."+os.environ["rlut_var"]+".day.nc"
     os.environ["MVAR"] = os.environ["rlut_var"]
+    os.environ["LEV"] = "sfc"
+    os.environ['CESM_VAR'] = 'FLUT'
     print("file of "+os.environ["rlut_var"]+" for Wheeler-Kiladis plots found, computing wave spectra")
     generate_ncl_plots(os.environ["POD_HOME"]+"/wkSpaceTime_driver.ncl")
->>>>>>> ded6495a
 else:  
     print("file of "+os.environ["rlut_var"]+" for Wheeler-Kiladis plots NOT found, skip computing wave spectra")
 
 #Precipitation
 
 if os.path.isfile(os.environ["DATADIR"]+"/day/"+os.environ["CASENAME"]+"."+os.environ["pr_var"]+".day.nc"):
-<<<<<<< HEAD
-   os.environ["file_WK"] = os.environ["CASENAME"]+"."+os.environ["pr_var"]+".day.nc"
-   os.environ["MVAR"] = os.environ["pr_var"]
-   os.environ["LEV"] = "sfc"
-   os.environ['CESM_VAR'] = 'PRECT'
-   print("file of "+os.environ["pr_var"]+" for Wheeler-Kiladis plots found, computing wave spectra")
-   generate_ncl_plots(os.environ["POD_HOME"]+"/wkSpaceTime_driver.ncl")
-=======
     os.environ["file_WK"] = os.environ["CASENAME"]+"."+os.environ["pr_var"]+".day.nc"
     os.environ["MVAR"] = os.environ["pr_var"]
+    os.environ["LEV"] = "sfc"
+    os.environ['CESM_VAR'] = 'PRECT'
     print("file of "+os.environ["pr_var"]+" for Wheeler-Kiladis plots found, computing wave spectra")
     generate_ncl_plots(os.environ["POD_HOME"]+"/wkSpaceTime_driver.ncl")
->>>>>>> ded6495a
 else:  
     print("file of "+os.environ["pr_var"]+" for Wheeler-Kiladis plots NOT found, skip computing wave spectra")
 
 #Omega500
 
 if os.path.isfile(os.environ["DATADIR"]+"/day/"+os.environ["CASENAME"]+"."+os.environ["omega500_var"]+".day.nc"):
-<<<<<<< HEAD
-   os.environ["file_WK"] = os.environ["CASENAME"]+"."+os.environ["omega500_var"]+".day.nc"
-   os.environ["MVAR"] = os.environ["omega500_var"]
-   os.environ["LEV"] = "500"
-   os.environ['CESM_VAR'] = 'OMEGA500'
-   print("file of "+os.environ["omega500_var"]+" for Wheeler-Kiladis plots found, computing wave spectra")
-   generate_ncl_plots(os.environ["POD_HOME"]+"/wkSpaceTime_driver.ncl")
-=======
     os.environ["file_WK"] = os.environ["CASENAME"]+"."+os.environ["omega500_var"]+".day.nc"
     os.environ["MVAR"] = os.environ["omega500_var"]
+    os.environ["LEV"] = "500"
+    os.environ['CESM_VAR'] = 'OMEGA500'
     print("file of "+os.environ["omega500_var"]+" for Wheeler-Kiladis plots found, computing wave spectra")
     generate_ncl_plots(os.environ["POD_HOME"]+"/wkSpaceTime_driver.ncl")
->>>>>>> ded6495a
 else:  
     print("file of "+os.environ["omega500_var"]+" for Wheeler-Kiladis plots NOT found, skip computing wave spectra")
 
 #U200
 
 if os.path.isfile(os.environ["DATADIR"]+"/day/"+os.environ["CASENAME"]+"."+os.environ["u200_var"]+".day.nc"):
-<<<<<<< HEAD
-   os.environ["file_WK"] = os.environ["CASENAME"]+"."+os.environ["u200_var"]+".day.nc"
-   os.environ["MVAR"] = os.environ["u200_var"]
-   os.environ["LEV"] = "200"
-   os.environ['CESM_VAR'] = 'U200'
-   print("file of "+os.environ["u200_var"]+" for Wheeler-Kiladis plots found, computing wave spectra")
-   generate_ncl_plots(os.environ["POD_HOME"]+"/wkSpaceTime_driver.ncl")
-=======
     os.environ["file_WK"] = os.environ["CASENAME"]+"."+os.environ["u200_var"]+".day.nc"
     os.environ["MVAR"] = os.environ["u200_var"]
+    os.environ["LEV"] = "200"
+    os.environ['CESM_VAR'] = 'U200'
     print("file of "+os.environ["u200_var"]+" for Wheeler-Kiladis plots found, computing wave spectra")
     generate_ncl_plots(os.environ["POD_HOME"]+"/wkSpaceTime_driver.ncl")
->>>>>>> ded6495a
 else:  
     print("file of "+os.environ["u200_var"]+" for Wheeler-Kiladis plots NOT found, skip computing wave spectra")
 
 #U850
 
 if os.path.isfile(os.environ["DATADIR"]+"/day/"+os.environ["CASENAME"]+"."+os.environ["u850_var"]+".day.nc"):
-<<<<<<< HEAD
-   os.environ["file_WK"] = os.environ["CASENAME"]+"."+os.environ["u850_var"]+".day.nc"
-   os.environ["MVAR"] = os.environ["u850_var"]
-   os.environ["LEV"] = "850"
-   os.environ['CESM_VAR'] = 'U850'
-   print("file of "+os.environ["u850_var"]+" for Wheeler-Kiladis plots found, computing wave spectra")
-   generate_ncl_plots(os.environ["POD_HOME"]+"/wkSpaceTime_driver.ncl")
-else:  
-   print("file of "+os.environ["u850_var"]+" for Wheeler-Kiladis plots NOT found, skip computing wave spectra")
-=======
     os.environ["file_WK"] = os.environ["CASENAME"]+"."+os.environ["u850_var"]+".day.nc"
     os.environ["MVAR"] = os.environ["u850_var"]
+    os.environ["LEV"] = "850"
+    os.environ['CESM_VAR'] = 'U850'
     print("file of "+os.environ["u850_var"]+" for Wheeler-Kiladis plots found, computing wave spectra")
     generate_ncl_plots(os.environ["POD_HOME"]+"/wkSpaceTime_driver.ncl")
 else:  
-    print("file of "+os.environ["u850_var"]+" for Wheeler-Kiladis plots NOT found, skip computing wave spectra")
-
-#============================================================
-# Rename PS files
-#============================================================
-files = os.listdir(os.environ["WK_DIR"]+"/model/PS")
-a = 0
-while a < len(files):
-    file0 = files[a]
-    file1 = commands.getoutput("echo "+file0+"|sed -e s/"+os.environ["rlut_var"]+"/rlut/g")   
-    file2 = commands.getoutput("echo "+file0+"|sed -e s/"+os.environ["pr_var"]+"/pr/g")  
-    file3 = commands.getoutput("echo "+file0+"|sed -e s/"+os.environ["omega500_var"]+"/omega500/g") 
-    file4 = commands.getoutput("echo "+file0+"|sed -e s/"+os.environ["u200_var"]+"/u200/g") 
-    file5 = commands.getoutput("echo "+file0+"|sed -e s/"+os.environ["u850_var"]+"/u850/g")
-
-    if file0 != file1:
-        os.system("mv -f "+os.environ["WK_DIR"]+"/model/PS/"+file0+" "+os.environ["WK_DIR"]+"/model/PS/"+file1)
-
-    if file0 != file2:
-        os.system("mv -f "+os.environ["WK_DIR"]+"/model/PS/"+file0+" "+os.environ["WK_DIR"]+"/model/PS/"+file2)
-
-    if file0 != file3:
-        os.system("mv -f "+os.environ["WK_DIR"]+"/model/PS/"+file0+" "+os.environ["WK_DIR"]+"/model/PS/"+file3)
-
-    if file0 != file4:
-        os.system("mv -f "+os.environ["WK_DIR"]+"/model/PS/"+file0+" "+os.environ["WK_DIR"]+"/model/PS/"+file4)
-
-    if file0 != file5:
-        os.system("mv -f "+os.environ["WK_DIR"]+"/model/PS/"+file0+" "+os.environ["WK_DIR"]+"/model/PS/"+file5)
- 
-    a = a+1
->>>>>>> ded6495a
+    print("file of "+os.environ["u850_var"]+" for Wheeler-Kiladis plots NOT found, skip computing wave spectra")