// Wheeler Kiladis plots
//
// see Wheeler and Kiladis, JAS, vol 56, 374-399, 1999
// This uses daily field of U200, U850, OMEGA500, OLR, PRECT to produce wave 
// spectra plots.
// Each variable should store in a single file. 
//
// All text to the right of an unquoted "//" is a comment and ignored, as well
// as blank lines (JSONC quasi-standard.) JSON doesn't support line continuation
// in strings, so you'll want to turn word wrap on in your editor.
//
{
  "settings" : {
    "driver" : "Wheeler_Kiladis.py",
    "long_name" : "Wheeler Kiladis plots",
    "realm" : "atmos",
    "description" : "Wavenumber-Frequency Power Spectra (Wheeler and Kiladis)",
    "runtime_requirements": {
<<<<<<< HEAD
      "python2": [],
=======
      "python3": [],
>>>>>>> 70622b2f
      "ncl": ["contributed", "gsn_code", "gsn_csm"]
    }
  },
  "data": {
    "frequency": "day"
  },
  "dimensions": {
    "lat": {"standard_name": "latitude"},
    "lon": {"standard_name": "longitude"},
    "lev": {
      "standard_name": "air_pressure",
      "units": "hPa",
      "positive": "down",
      "axis": "Z"
    },
    "time": {"standard_name": "time"}
  },
  "varlist": {
    "rlut": {
      "standard_name": "toa_outgoing_longwave_flux",
      "units": "W m-2",
      "dimensions": ["time", "lat", "lon"]
    },
    "pr": {
      "standard_name": "precipitation_flux",
      "units": "kg m-2 s-1",
      "dimensions": ["time", "lat", "lon"]
    },
    "omega500": {
      "standard_name": "lagrangian_tendency_of_air_pressure",
      "units": "Pa s-1",
      "dimensions": ["time", "lat", "lon"],
      "scalar_coordinates": {"lev": 500}
    },
    "u200": {
      "standard_name": "eastward_wind",
      "units": "m s-1",
      "dimensions": ["time", "lat", "lon"],
      "scalar_coordinates": {"lev": 200}
    },
    "u850": {
      "standard_name": "eastward_wind",
      "units": "m s-1",
      "dimensions": ["time", "lat", "lon"],
      "scalar_coordinates": {"lev": 850}
    }
  }
}<|MERGE_RESOLUTION|>--- conflicted
+++ resolved
@@ -16,11 +16,7 @@
     "realm" : "atmos",
     "description" : "Wavenumber-Frequency Power Spectra (Wheeler and Kiladis)",
     "runtime_requirements": {
-<<<<<<< HEAD
-      "python2": [],
-=======
       "python3": [],
->>>>>>> 70622b2f
       "ncl": ["contributed", "gsn_code", "gsn_csm"]
     }
   },
