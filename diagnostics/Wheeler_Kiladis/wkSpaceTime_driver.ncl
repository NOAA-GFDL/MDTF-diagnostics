<<<<<<< HEAD
; This file is part of the Wheeler_Kiladis module of the MDTF code package (see mdtf/MDTF_v2.0/LICENSE.txt)
=======
; This file is part of the Wheeler_Kiladis module of the MDTF code package (see LICENSE.txt)
>>>>>>> 70622b2f
load "$NCARG_ROOT/lib/ncarg/nclscripts/csm/gsn_code.ncl"
load "$NCARG_ROOT/lib/ncarg/nclscripts/csm/gsn_csm.ncl"
load "$NCARG_ROOT/lib/ncarg/nclscripts/csm/contributed.ncl"
load "$POD_HOME/diagnostics_cam.ncl"
load "$POD_HOME/getVarSlice.ncl"

;==================================================================
; Function to fix contour levels according to variable name
; The variable name's used here are the CESM variables as used in diagnostics_cam.ncl
; This routine should be called by an interface that translates to them
; OLR options: "FLUT" ,"OLR", "olr"
; Zonal wind at pressure levels: "U200","U850" 
; Total precipitation "PRECT"
; Vertical velocity at 500 mb" OMEGA500"
undef("set_contours_by_varname")
procedure set_contours_by_varname(varname,opt)
begin


     nCn = 15
     routine_name = "set_contours_by_varname"
  if (varname.eq."PRECT") then
    debug_print("Fixing contour levels for "+varname+" (translated name)",routine_name,opt@debug)
    ; unequal, but that's what's in the code
    opt@Fig_1  = (/-18.2,-18.0,-17.8,-17.6,-17.5,-17.4,-17.3 \ ; unequal
                       ,-17.2,-17.1,-17.0,-16.9,-16.8,-16.7,-16.6,-16.5/)
    opt@Fig_2 = (/-18.2,-18.0,-17.8,-17.6,-17.5,-17.4,-17.3 \   
                       ,-17.2,-17.1,-17.0,-16.9,-16.8,-16.7,-16.6,-16.5/)
    opt@Fig_3a = (/0.6,0.7 ,0.8,0.9 ,1.0,1.1,1.15,1.2,1.25 \
                       ,1.3,1.35,1.4,1.45,1.5,1.6/)
    opt@Fig_3b = (/.6,.7,.8,.9,1.,1.1,1.15,1.2,1.25,1.3,1.35,1.4,1.45,1.5,1.6/)
  end if; PRECT

   if (varname .eq. "FLUT") then
    debug_print("Fixing contour levels for "+varname+" (translated name)",routine_name,opt@debug)
       opt@Fig_1  = (/-1.2,-1.1,-1.0,-0.8,-0.6,-0.4,-0.2     \ ; unequal
                       , 0.0, 0.2, 0.4, 0.6, 0.8, 1.0, 1.1,1.2/)
       opt@Fig_2 = (/-1.2,-1.1,-1.0,-0.8,-0.6,-0.4,-0.2 \     ; unequal 15
                       , 0.0, 0.2, 0.4, 0.6, 0.8, 1.0, 1.1,1.2/)
       opt@Fig_3a = fspan(0.3, 1.7, nCn)
       opt@Fig_3b = (/.3,.4,.5,.6,.7,.8,.9,1.,1.1,1.2,1.4,1.7,2.,2.4,2.8/)
   end if
   if (varname .eq. "U200") then
    debug_print("Fixing contour levels for "+varname+" (translated name)",routine_name,opt@debug)
       opt@Fig_1  = fspan(-3.3, 0.9, nCn)
       opt@Fig_2 = fspan(-3.3, 0.9, nCn)
       opt@Fig_3a = fspan(0.4, 1.8, nCn)
       opt@Fig_3b = (/.4,.6,.8,1.,1.2,1.3,1.4,1.5,1.6,1.7,1.8,2.,2.2,2.4,2.6/)
   end if
   if (varname .eq. "U850") then
    debug_print("Fixing contour levels for "+varname+" (translated name)",routine_name,opt@debug)
       opt@Fig_1  = fspan(-3.25, 0.25, nCn)
       opt@Fig_2 = fspan(-3.25, 0.25, nCn)
       opt@Fig_3a = fspan(0.4, 1.8, nCn)
       opt@Fig_3b = (/.4,.6,.8,1.,1.2,1.3,1.4,1.5,1.6,1.7,1.8,2.,2.2,2.4,2.6/)
   end if
   if (varname .eq. "OMEGA500") then
     debug_print("Fixing contour levels for "+varname+" (translated name)",routine_name,opt@debug)
       opt@Fig_1  = fspan(-5.9, -4.5, nCn)
       opt@Fig_2 = fspan(-5.9,-4.5, nCn)
       opt@Fig_3a = (/0.6,0.7,0.8,0.9,1.0,1.1,1.15,1.2,1.25 \
                       ,1.3,1.35,1.4,1.45,1.5,1.6/)
       opt@Fig_3b = (/.6,.7,.8,.9,1.,1.1,1.2,1.3,1.4,1.5,1.6,1.7,1.8,1.9,2./)
   end if

  if (.not.isatt(opt,"Fig_1")) then
    debug_print("WARNING: set_contours_by_varname called but varname "+varname+" not found",routine_name,opt@debug)
  else
    if (isatt(opt,"debug")) then
      if (opt@debug) then
        debug_print("Contour levels set by (translated) varname "+varname,routine_name,opt@debug)
;        print("  Fig 1  = "+opt@Fig_1)
;        print("  Fig 2  = "+opt@Fig_2)
;        print("  Fig 3a = "+opt@Fig_3a)
;        print("  Fig 3b = "+opt@Fig_3b)
      end if ;opt@debug
    end if   ;isatt(opt@debug)
  end if ; (.not.isatt(opt,"Fig_1") then

end  ;procedure set_contours_by_varname


;==================================================================
;                     USER INTERFACE 
;                   MAIN DRIVER SCRIPT
;==================================================================
begin
;-------------------------------------------------------------------
; Get Info from Environment variables
;-------------------------------------------------------------------
  
  
  debug = False     ;ideally this gets set for verbose >1 from mdtf 
  routine_name = "wkSpaceTime_driver.ncl"
  debug_print("Started ",routine_name,debug)

  diri = getenv("DATADIR")+"/day/"
  case = getenv("CASENAME")
  varName = getenv("MVAR")
  print("varName:" +varName)
  print("diri:" +diri)
  print("case:" +case)

  latBound = 15
;  latBound = stringtointeger(getenv("LATBND"))

  diro     = getenv("WK_DIR")+"/model/PS/"     ; output dir: location of plots
  print ("writing to "+diro)
;-------------------------------------------------------------------
; spectral input params for wkSpaceTime
;-------------------------------------------------------------------

  nDayWin  = 96      ; Wheeler-Kiladis [WK] temporal window length (days)
  nDaySkip = -65     ; time (days) between temporal windows [segments]

;-------------------------------------------------------------------
; Plotting Options for wkSpaceTime
;-------------------------------------------------------------------
; DRB: move this up to the interface level (maybe... all going to be
; replaced by python anyway?)

  fix_clevs = True
  if (.not.isvar("opt"))then
    opt = True
  end if
  if ( debug ) then
    opt@debug= True
  else
    opt@debug= False
  end if
<<<<<<< HEAD

  if ( fix_clevs ) then
    if (.not.isvar("opt"))then
      opt = True
    end if

    debug_print("DEBUG: wk comparing varname "+varName+" to "+ \
       getenv("pr_var") +" "+\
       getenv("rlut_var") +" "+\
       getenv("u200_var") +" "+\
       getenv("u850_var") +" "+\
       getenv("omega500_var"),\
       routine_name,\
       debug)

=======

  if ( fix_clevs ) then
    if (.not.isvar("opt"))then
      opt = True
    end if

    debug_print("DEBUG: wk comparing varname "+varName+" to "+ \
       getenv("pr_var") +" "+\
       getenv("rlut_var") +" "+\
       getenv("u200_var") +" "+\
       getenv("u850_var") +" "+\
       getenv("omega500_var"),\
       routine_name,\
       debug)

>>>>>>> 70622b2f
    if (varName.eq.getenv("pr_var")) then
      set_contours_by_varname("PRECT",opt)
    end if
    if (varName.eq.getenv("rlut_var")) then
      set_contours_by_varname("FLUT",opt)
    end if
    if (varName.eq.getenv("u200_var")) then
      set_contours_by_varname("U200",opt)
    end if
    if (varName.eq.getenv("u850_var")) then
      set_contours_by_varname("U850",opt)
    end if
    if (varName.eq.getenv("omega500_var")) then
      set_contours_by_varname("OMEGA500",opt)
    end if
  end if ; fix_clevs

  if ( debug ) then
    opt@debug = True
  end if

;-------------------------------------------------------------------
; Get subset (time,level, lat, or lon) of variable
;-------------------------------------------------------------------

  lonL    = 0.        ; -180
  lonR    = 360.      ;  180
  level    = -999    ; only used for 4D set -999 otherwise]

; Read in files from file list created by script

  fili = getenv("file_WK")

  latN    = latBound
  latS    =-latBound ; make symmetric about the equator

  yr1 = stringtointeger(getenv("FIRSTYR"))
  yr2 = stringtointeger(getenv("LASTYR"))
  f=addfile(fili,"r")

  ; DRB: should move all the time/calendar stuff to a function
  time_coord = getenv("time_coord")
  time = f->$time_coord$
  
  if ( time@units.eq."julian day") then  ; set so cd_calendar can convert it
    time@units = "days since -4713-01-01 00:00:00" ;
    time@calendar = "julian"
  end if ; time@units julian

  ; Overkill but different parts of the code use each of these
  time_array = cd_calendar(time,0) ; separated YYYY,MM,DD,HH dims
  time_all = cd_calendar(time,-3)  ; YYYYMMDDHH
  
  i1 = 0
  nd = dimsizes(time_array)
  i2 = nd(0) - 1
  debug_print("Time range in file: "+time_all(0)+" - "+time_all(i2),routine_name,debug)

;  print("Time range in file: "+time_array(0,:)+" - "+time_array(i2,:))

  ; in hours to match cd_calendar/ut_calendar output YYYYMMDDHH
  ; uses 18 hrs for endtime since 6-hourly is the most high res we expect
  ; should still work for daily, just finds YYYY123100
  start_time = yr1*1000000+101*100
  end_time = yr2*1000000+1231*100+18
  debug_print("Time range requested: "+start_time+" "+end_time,routine_name,debug)
  tol = 24  ; 24 hours tolerance allows for different time resolutions
  do i=0,dimsizes(time_all)-1
;     debug_print("examining times "+i+" "+time_all(i),routine_name,debug)
     if( abs(time_all(i)-start_time).lt.tol) then
        i1 = i
        debug_print("Found start_time "+time_all(i)+" "+end_time,routine_name,debug)
     end if
     if( abs(time_all(i)-end_time).lt.tol) then
        i2 = i
        debug_print("Found end_time "+time_all(i)+" "+end_time,routine_name,debug)
     end if
  end do 
  delete(f)
;  print("Time range indices: "+i1+" "+time_all(i1)+" - "+i2+" "+time_all(i2))
;  print("Time range indices: "+i1+" "+time_array(i1,:)+" - "+i2+" "+time_array(i2,:))

  spd = calculate_samples_per_day(time_array,debug)    ; samples per day
  tstride = 1  ; Use all indices
  x=getVarSlice( fili, varName, level, latS, latN, lonL, lonR, tstride, i1, i2,debug)

<<<<<<< HEAD
  if(varName.eq.getenv("pr_var")) then
    conversion_factor = tofloat(getenv("pr_conversion_factor"))
    new_fact = conversion_factor*0.001 ;convert units
    x = x*new_fact
    print("Multiplied precip by conversion_factor "+new_fact+" to get new  max "+max(x))
    varName@units = "m/day"

  end if

=======
>>>>>>> 70622b2f
  if (typeof(x).eq."short") then
    debug_print ("Converting short to float",routine_name,debug)
    y = short2flt(x)
    delete(x)
    x = y
    delete(y)
  end if
;-------------------------------------------------------------------
; make sure that "x" has full days of data and update spd to reflect
; any user specified stride for time
;-------------------------------------------------------------------
  dsizes_x = dimsizes(x)
  ntim     = dsizes_x(0)

 
  if ((ntim%spd).eq.0) then
     y = x
   else  ; cut off extra time-samples
     nExtra = ntim%new_spd
     debug_print("Cutting off extra time samples ( ntim "+ntim+" % spd "+spd+" = "+nExtra+")",routine_name,debug)
     NTIM = ntim - nExtra
     y = x(:NTIM-1,:,:)
   end if


; Dimensions and sizes:   [time | 1187] x [lat | 30] x [lon | 360]
;save   one_plot(y(0,:,:),case,True,debug)
   ts_plot(y,"into_wkspacetime",debug)
   ; Analysis and (unfortunately) figures
   wkSpaceTime (y, diro, case, varName,latBound, \
                spd, nDayWin, nDaySkip, opt) 

   print("Completed Wheeler-Kiladis Code")


end<|MERGE_RESOLUTION|>--- conflicted
+++ resolved
@@ -1,8 +1,4 @@
-<<<<<<< HEAD
-; This file is part of the Wheeler_Kiladis module of the MDTF code package (see mdtf/MDTF_v2.0/LICENSE.txt)
-=======
 ; This file is part of the Wheeler_Kiladis module of the MDTF code package (see LICENSE.txt)
->>>>>>> 70622b2f
 load "$NCARG_ROOT/lib/ncarg/nclscripts/csm/gsn_code.ncl"
 load "$NCARG_ROOT/lib/ncarg/nclscripts/csm/gsn_csm.ncl"
 load "$NCARG_ROOT/lib/ncarg/nclscripts/csm/contributed.ncl"
@@ -133,7 +129,6 @@
   else
     opt@debug= False
   end if
-<<<<<<< HEAD
 
   if ( fix_clevs ) then
     if (.not.isvar("opt"))then
@@ -149,23 +144,6 @@
        routine_name,\
        debug)
 
-=======
-
-  if ( fix_clevs ) then
-    if (.not.isvar("opt"))then
-      opt = True
-    end if
-
-    debug_print("DEBUG: wk comparing varname "+varName+" to "+ \
-       getenv("pr_var") +" "+\
-       getenv("rlut_var") +" "+\
-       getenv("u200_var") +" "+\
-       getenv("u850_var") +" "+\
-       getenv("omega500_var"),\
-       routine_name,\
-       debug)
-
->>>>>>> 70622b2f
     if (varName.eq.getenv("pr_var")) then
       set_contours_by_varname("PRECT",opt)
     end if
@@ -252,18 +230,6 @@
   tstride = 1  ; Use all indices
   x=getVarSlice( fili, varName, level, latS, latN, lonL, lonR, tstride, i1, i2,debug)
 
-<<<<<<< HEAD
-  if(varName.eq.getenv("pr_var")) then
-    conversion_factor = tofloat(getenv("pr_conversion_factor"))
-    new_fact = conversion_factor*0.001 ;convert units
-    x = x*new_fact
-    print("Multiplied precip by conversion_factor "+new_fact+" to get new  max "+max(x))
-    varName@units = "m/day"
-
-  end if
-
-=======
->>>>>>> 70622b2f
   if (typeof(x).eq."short") then
     debug_print ("Converting short to float",routine_name,debug)
     y = short2flt(x)
