"""Code specific to the computing environment at NOAA's Geophysical Fluid
Dynamics Laboratory (Princeton, NJ, USA).
"""
import os
import io
import dataclasses
import shutil
import tempfile
import pandas as pd
from src import (util, core, diagnostic, data_manager, data_sources,
    preprocessor, environment_manager, output_manager, cmip6)
from sites.NOAA_GFDL import gfdl_util

import logging
_log = logging.getLogger(__name__)


class GFDLMDTFFramework(core.MDTFFramework):
    def parse_mdtf_args(self, cli_obj, pod_info_tuple):
        super(GFDLMDTFFramework, self).parse_mdtf_args(cli_obj, pod_info_tuple)

        self.dry_run = cli_obj.config.get('dry_run', False)
        self.timeout = cli_obj.config.get('file_transfer_timeout', 0)
        # set up cooperative mode -- hack to pass config settings
        self.frepp_mode = cli_obj.config.get('frepp', False)
        if self.frepp_mode:
            cli_obj.config['diagnostic'] = 'Gfdl'

    def parse_env_vars(self, cli_obj):
        super(GFDLMDTFFramework, self).parse_env_vars(cli_obj)
        # set temp directory according to where we're running
        if gfdl_util.running_on_PPAN():
            gfdl_tmp_dir = cli_obj.config.get('GFDL_PPAN_TEMP', '$TMPDIR')
        else:
            gfdl_tmp_dir = cli_obj.config.get('GFDL_WS_TEMP', '$TMPDIR')
        gfdl_tmp_dir = util.resolve_path(
            gfdl_tmp_dir, root_path=self.code_root, env=self.global_env_vars,
            log=_log
        )
        if not os.path.isdir(gfdl_tmp_dir):
            gfdl_util.make_remote_dir(gfdl_tmp_dir, log=_log)
        tempfile.tempdir = gfdl_tmp_dir
        os.environ['MDTF_TMPDIR'] = gfdl_tmp_dir
        self.global_env_vars['MDTF_TMPDIR'] = gfdl_tmp_dir

    def _post_parse_hook(self, cli_obj, config, paths):
        ### call parent class method
        super(GFDLMDTFFramework, self)._post_parse_hook(cli_obj, config, paths)

        self.reset_case_pod_list(cli_obj, config, paths)
        # copy obs data from site install
        gfdl_util.fetch_obs_data(
            paths.OBS_DATA_REMOTE, paths.OBS_DATA_ROOT,
            timeout=self.timeout, dry_run=self.dry_run, log=_log
        )

    def reset_case_pod_list(self, cli_obj, config, paths):
        if self.frepp_mode:
            for case in self.iter_children():
                # frepp mode:only attempt PODs other instances haven't already done
                case_outdir = paths.modelPaths(case, overwrite=True)
                case_outdir = case_outdir.MODEL_OUT_DIR
                pod_list = case['pod_list']
                for p in pod_list:
                    if os.path.isdir(os.path.join(case_outdir, p)):
                        case.log.info(("\tPreexisting {} in {}; "
                            "skipping b/c frepp mode").format(p, case_outdir))
                case['pod_list'] = [p for p in pod_list if not \
                    os.path.isdir(os.path.join(case_outdir, p))
                ]

    def verify_paths(self, config, p):
        keep_temp = config.get('keep_temp', False)
        # clean out WORKING_DIR if we're not keeping temp files:
        if os.path.exists(p.WORKING_DIR) and not \
            (keep_temp or p.WORKING_DIR == p.OUTPUT_DIR):
            gfdl_util.rmtree_wrapper(p.WORKING_DIR)
        util.check_dir(p, 'CODE_ROOT', create=False)
        util.check_dir(p, 'OBS_DATA_REMOTE', create=False)
        util.check_dir(p, 'MODEL_DATA_ROOT', create=True)
        util.check_dir(p, 'OBS_DATA_ROOT', create=True)
        util.check_dir(p, 'WORKING_DIR', create=True)

        # Use GCP to create OUTPUT_DIR on a volume that may be read-only
        if not os.path.exists(p.OUTPUT_DIR):
            gfdl_util.make_remote_dir(p.OUTPUT_DIR, self.timeout, self.dry_run,
                log=_log)


# ====================================================================

@util.mdtf_dataclass
class GfdlDiagnostic(diagnostic.Diagnostic):
    """Wrapper for Diagnostic that adds writing a placeholder directory
    (POD_OUT_DIR) to the output as a lockfile if we're running in frepp
    cooperative mode.
    """
    # extra dataclass fields
    _has_placeholder: bool = False

    def pre_run_setup(self):
        """Extra code only applicable in frepp cooperative mode. If this code is
        called, all the POD's model data has been generated. Write a placeholder
        directory to POD_OUT_DIR, so if frepp invokes the MDTF package again
        while we're running, only our results will be written to the overall
        output.
        """
        super(GfdlDiagnostic, self).pre_run_setup()

        config = core.ConfigManager()
        frepp_mode = config.get('frepp', False)
        if frepp_mode and not os.path.exists(self.POD_OUT_DIR):
            try:
                gfdl_util.make_remote_dir(self.POD_OUT_DIR, log=self.log)
                self._has_placeholder = True
            except Exception as exc:
                chained_exc = util.chain_exc(exc, (f"Making output directory at "
                    f"{self.POD_OUT_DIR}."), util.PodRuntimeError)
                self.deactivate(chained_exc)

# ------------------------------------------------------------------------

class GCPFetchMixin(data_manager.AbstractFetchMixin):
    """Mixin implementing data fetch for netcdf files on filesystems accessible
    from GFDL via GCP. Remote files are copies to a local temp directory. dmgets
    are issued for remote files on tape filesystems.
    """
    def setup_fetch(self):
        modMgr = gfdl_util.ModuleManager()
        modMgr.load('gcp')

    @property
    def tape_filesystem(self):
        return gfdl_util.is_on_tape_filesystem(self.attrs.CASE_ROOT_DIR)

    def pre_fetch_hook(self, vars_to_fetch):
        """Issue dmget for all files we're about to fetch, if those files are
        on a tape filesystem.
        """
        if self.tape_filesystem:
            paths = set([])
            for var in vars_to_fetch:
                for d_key in var.iter_data_keys(status=core.ObjectStatus.ACTIVE):
                    paths.update(d_key.remote_data())

            self.log.info(f"Start dmget of {len(paths)} files...")
            util.run_command(['dmget','-t','-v'] + list(paths),
                timeout= len(paths) * self.timeout,
                dry_run=self.dry_run, log=self.log
            )
            self.log.info("Successful exit of dmget.")

    def _get_fetch_method(self, method=None):
        _methods = {
            'gcp': {'command': ['gcp', '--sync', '-v', '-cd'], 'site':'gfdl:'},
            'cp':  {'command': ['cp'], 'site':''},
            'ln':  {'command': ['ln', '-fs'], 'site':''}
        }
        if method is None:
            method = getattr(self, "_fetch_method", 'auto')
        if method not in _methods:
            if self.tape_filesystem:
                method = 'gcp' # use GCP for DMF filesystems
            else:
                method = 'ln' # symlink for local files
        self.log.debug("Selected fetch method '%s'.", method)
        return (_methods[method]['command'], _methods[method]['site'])

    def fetch_dataset(self, var, d_key):
        """Copy files to temporary directory.
        (GCP can't copy to home dir, so always copy to a temp dir)
        """
        tmpdir = core.TempDirManager().make_tempdir()
        self.log.debug("Created GCP fetch temp dir at %s.", tmpdir)
        (cp_command, smartsite) = self._get_fetch_method(self._fetch_method)

        paths = d_key.remote_data()
        if isinstance(paths, pd.Series):
            paths = paths.to_list()
        if not util.is_iterable(paths):
            paths = (paths, )

        local_paths = []
        for path in paths:
            # exceptions caught in parent loop in data_manager.DataSourceBase
            local_path = os.path.join(tmpdir, os.path.basename(path))
            self.log.info(f"\tFetching {path[len(self.attrs.CASE_ROOT_DIR):]}")
            util.run_command(cp_command + [
                    smartsite + path,
                    # gcp requires trailing slash, ln ignores it
                    smartsite + tmpdir + os.sep
                ],
                timeout=self.timeout, dry_run=self.dry_run, log=self.log
            )
            local_paths.append(local_path)
        d_key.local_data = local_paths


class GFDL_GCP_FileDataSourceBase(
    data_manager.OnTheFlyDirectoryHierarchyQueryMixin,
    GCPFetchMixin,
    data_manager.DataframeQueryDataSourceBase
):
    """Base class for DataSources that access data on GFDL's internal filesystems
    using GCP, and which may be invoked via frepp.
    """
    _DiagnosticClass = GfdlDiagnostic
    _PreprocessorClass = preprocessor.DefaultPreprocessor

    _FileRegexClass = util.abstract_attribute()
    _DirectoryRegex = util.abstract_attribute()
    _AttributesClass = util.abstract_attribute()
    _fetch_method = 'auto' # symlink if not on /archive, else gcp

    def __init__(self, case_dict, parent):
        self.catalog = None
        super(GFDL_GCP_FileDataSourceBase, self).__init__(case_dict, parent)

        config = core.ConfigManager()
        self.frepp_mode = config.get('frepp', False)
        self.dry_run = config.get('dry_run', False)
        self.timeout = config.get('file_transfer_timeout', 0)

        if self.frepp_mode:
            paths = core.PathManager()
            self.overwrite = True
            # flag to not overwrite config and .tar: want overwrite for frepp
            self.file_overwrite = True
            # if overwrite=False, WK_DIR & OUT_DIR will have been set to a
            # unique name in parent's init. Set it back so it will be overwritten.
            d = paths.model_paths(self, overwrite=True)
            self.MODEL_WK_DIR = d.MODEL_WK_DIR
            self.MODEL_OUT_DIR = d.MODEL_OUT_DIR

@util.mdtf_dataclass
class GFDL_UDA_CMIP6DataSourceAttributes(data_sources.CMIP6DataSourceAttributes):
    def __post_init__(self, model=None, experiment=None):
        self.CASE_ROOT_DIR = os.sep + os.path.join('uda', 'CMIP6')
        super(GFDL_UDA_CMIP6DataSourceAttributes, self).__post_init__(model, experiment)

class Gfdludacmip6DataManager(
    data_sources.CMIP6ExperimentSelectionMixin,
    GFDL_GCP_FileDataSourceBase
):
    """DataSource for accessing CMIP6 data stored on spinning disk at /uda/CMIP6.
    """
    _FileRegexClass = cmip6.CMIP6_DRSPath
    _DirectoryRegex = cmip6.drs_directory_regex
    _AttributesClass = GFDL_UDA_CMIP6DataSourceAttributes
    _fetch_method = "cp" # copy locally instead of symlink due to NFS hanging
    _convention = "CMIP" # hard-code naming convention


@util.mdtf_dataclass
class GFDL_archive_CMIP6DataSourceAttributes(data_sources.CMIP6DataSourceAttributes):
    def __post_init__(self, model=None, experiment=None):
        self.CASE_ROOT_DIR = os.sep + os.path.join('archive','pcmdi','repo','CMIP6')
        super(GFDL_archive_CMIP6DataSourceAttributes, self).__post_init__(model, experiment)

class Gfdlarchivecmip6DataManager(
    data_sources.CMIP6ExperimentSelectionMixin,
    GFDL_GCP_FileDataSourceBase
):
    """DataSource for accessing more extensive set of CMIP6 data on DMF tape-backed
    storage at /archive/pcmdi/repo/CMIP6.
    """
    _FileRegexClass = cmip6.CMIP6_DRSPath
    _DirectoryRegex = cmip6.drs_directory_regex
    _AttributesClass = GFDL_archive_CMIP6DataSourceAttributes
    _fetch_method = "gcp"
    _convention = "CMIP" # hard-code naming convention


@util.mdtf_dataclass
class GFDL_data_CMIP6DataSourceAttributes(data_sources.CMIP6DataSourceAttributes):
    def __post_init__(self, model=None, experiment=None):
        self.CASE_ROOT_DIR = os.sep + os.path.join('data_cmip6', 'CMIP6')
        super(GFDL_data_CMIP6DataSourceAttributes, self).__post_init__(model, experiment)

class Gfdldatacmip6DataManager(
    data_sources.CMIP6ExperimentSelectionMixin,
    GFDL_GCP_FileDataSourceBase
):
    """DataSource for accessing pre-publication CMIP6 data on /data_cmip6.
    """
    _FileRegexClass = cmip6.CMIP6_DRSPath
    _DirectoryRegex = cmip6.drs_directory_regex
    _AttributesClass = GFDL_data_CMIP6DataSourceAttributes

# RegexPattern that matches any string (path) that doesn't end with ".nc".
_ignore_non_nc_regex = util.RegexPattern(r".*(?<!\.nc)")
# match files ending in .nc only if they aren't of the form .tile#.nc
# (negative lookback)
_ignore_tiles_regex = util.RegexPattern(r".*\.tile\d\.nc$")
# match any paths corresponding to time average data (/av/), since currently
# we only deal with timeseries data (/ts/)
_ignore_time_avg_regex = util.RegexPattern(r"/?([a-zA-Z0-9_-]+)/av/\S*")
# RegexPattern matching any of the above -- description of files that are OK
# to silently ignore during /pp/ directory crawl
pp_ignore_regex = util.ChainedRegexPattern(
    _ignore_time_avg_regex, _ignore_tiles_regex, _ignore_non_nc_regex
)

# can't combine these with the path regexes (below) since static dir regex should
# only be used with static files
_pp_dir_regex = util.RegexPattern(r"""
        /?                      # maybe initial separator
        (?P<component>[a-zA-Z0-9_-]+)/     # component name
        ts/                     # timeseries;
        (?P<frequency>\w+)/     # ts freq
        (?P<chunk_freq>\w+)     # data chunk length
    """
)
_pp_static_dir_regex = util.RegexPattern(r"""
        /?                      # maybe initial separator
        (?P<component>[a-zA-Z0-9_-]+)     # component name
    """,
    defaults={
        'frequency': util.FXDateFrequency, 'chunk_freq': util.FXDateFrequency
    }
)
pp_dir_regex = util.ChainedRegexPattern(
    # try the first regex, and if no match, try second
    _pp_dir_regex, _pp_static_dir_regex
)

_pp_ts_regex = util.RegexPattern(r"""
        /?                      # maybe initial separator
        (?P<component>[a-zA-Z0-9_-]+)/     # component name
        ts/                     # timeseries;
        (?P<frequency>\w+)/     # ts freq
        (?P<chunk_freq>\w+)/    # data chunk length
        (?P=component)\.        # component name (again)
        (?P<start_date>\d+)-(?P<end_date>\d+)\.   # file's date range
        (?P<variable>[a-zA-Z0-9_-]+)\.       # field name
        nc                      # netCDF file extension
    """
)
_pp_static_regex = util.RegexPattern(r"""
        /?                      # maybe initial separator
        (?P<component>[a-zA-Z0-9_-]+)/     # component name
        (?P=component)     # component name (again)
        \.static\.nc             # static frequency, netCDF file extension
    """,
    defaults={
        'variable': 'static',
        'start_date': util.FXDateMin, 'end_date': util.FXDateMax,
        'frequency': util.FXDateFrequency, 'chunk_freq': util.FXDateFrequency
    }
)
pp_path_regex = util.ChainedRegexPattern(
    # try the first regex, and if no match, try second
    _pp_ts_regex, _pp_static_regex,
    input_field="remote_path",
    match_error_filter=pp_ignore_regex
)
@util.regex_dataclass(pp_path_regex)
class PPTimeseriesDataFile():
    """Dataclass describing catalog entries for /pp/ directory timeseries data.
    """
    component: str = ""
    frequency: util.DateFrequency = None
    chunk_freq: util.DateFrequency = None
    start_date: util.Date = None
    end_date: util.Date = None
    variable: str = ""
    remote_path: str = util.MANDATORY
    date_range: util.DateRange = dataclasses.field(init=False)

    def __post_init__(self, *args):
        if isinstance(self.frequency, str):
            self.frequency = util.DateFrequency(self.frequency)
        if self.start_date == util.FXDateMin \
            and self.end_date == util.FXDateMax:
            # Assume we're dealing with static/fx-frequency data, so use special
            # placeholder values
            self.date_range = util.FXDateRange
            if not self.frequency.is_static:
                raise util.DataclassParseError(("Inconsistent filename parse: "
                    f"cannot determine if '{self.remote_path}' represents static data."))
        else:
            self.date_range = util.DateRange(self.start_date, self.end_date)
            if self.frequency.is_static:
                raise util.DataclassParseError(("Inconsistent filename parse: "
                    f"cannot determine if '{self.remote_path}' represents static data."))

@util.mdtf_dataclass
class PPDataSourceAttributes(data_manager.DataSourceAttributesBase):
    """Data-source-specific attributes for the DataSource corresponding to
    model data in the /pp/ directory hierarchy.
    """
<<<<<<< HEAD
    convention: str = "GFDL"
    CASE_ROOT_DIR: str = ""
    component: str = ""
    chunk_freq: util.DateFrequency = None

    def __post_init__(self):
        """Validate user input.
        """
        super(PPDataSourceAttributes, self).__post_init__()
        config = core.ConfigManager()
=======
    # CASENAME: str          # fields inherited from dm.DataSourceAttributesBase
    # FIRSTYR: str
    # LASTYR: str
    # date_range: util.DateRange
    # CASE_ROOT_DIR: str
    # convention: str
    pass

gfdlppDataManager_any_components_col_spec = data_manager.DataframeQueryColumnSpec(
    # Catalog columns whose values must be the same for all variables.
    expt_cols = data_manager.DataFrameQueryColumnGroup([]),
    pod_expt_cols = data_manager.DataFrameQueryColumnGroup([]),
    var_expt_cols = data_manager.DataFrameQueryColumnGroup(['chunk_freq', 'component']),
    daterange_col = "date_range"
)
>>>>>>> 80fcccfb

gfdlppDataManager_same_components_col_spec = data_manager.DataframeQueryColumnSpec(
    # Catalog columns whose values must be the same for all variables.
    expt_cols = data_manager.DataFrameQueryColumnGroup([]),
    pod_expt_cols = data_manager.DataFrameQueryColumnGroup(['component']),
    var_expt_cols = data_manager.DataFrameQueryColumnGroup(['chunk_freq']),
    daterange_col = "date_range"
)

class GfdlppDataManager(GFDL_GCP_FileDataSourceBase):
    _FileRegexClass = PPTimeseriesDataFile
    _DirectoryRegex = pp_dir_regex
    _AttributesClass = PPDataSourceAttributes

<<<<<<< HEAD
    # map "name" field in VarlistEntry's query_attrs() to "variable" field of
    # PPTimeseriesDataFile
    _query_attrs_synonyms = {'name': 'variable'}
    daterange_col = "date_range"

    def __init__(self, case_dict):
        super(GfdlppDataManager, self).__init__(case_dict)

        # default behavior when run interactively:
        # frepp_mode = False, any_components = True
        # default behavior when invoked by FRE wrapper:
        # frepp_mode = True (set to False by calling wrapper with --run_once)
        # any_components = True (set to False with --component_only)
=======
    @property
    def col_spec(self):
        if self.any_components:
            return gfdlppDataManager_any_components_col_spec
        else:
            return gfdlppDataManager_same_components_col_spec

    # map "name" field in VarlistEntry's query_attrs() to "variable" field here
    _query_attrs_synonyms = {'name': 'variable'}

    def __init__(self, case_dict, parent):
        super(GfdlppDataManager, self).__init__(case_dict, parent)
>>>>>>> 80fcccfb
        config = core.ConfigManager()
        self.frepp_mode = config.get('frepp', False)
        # if no model component set, consider data from any components
        self.any_components = not(self.attrs.component)

    @property
    def expt_key_cols(self):
        """Catalog columns whose values must be the same for all data used in
        this run of the package.
        """
        if not self.frepp_mode and not self.any_components:
            return ('component', )
        else:
            return tuple()

    @property
    def pod_expt_key_cols(self):
        """Catalog columns whose values must be the same for each POD, but can
        differ for different PODs.
        """
        if self.frepp_mode and not self.any_components:
            return ('component', )
        else:
            return tuple()

    @property
    def var_expt_key_cols(self):
        """Catalog columns whose values must "be the same for each variable", ie
        are irrelevant but must be constrained to a unique value.
        """
        # if we aren't restricted to one component, use all components regardless
        # of frepp_mode. This is the default behavior when called from the FRE
        # wrapper.
        if self.any_components:
            return ('chunk_freq', 'component')
        else:
            return ('chunk_freq', )

    # these have to be supersets of their *_key_cols counterparts; for this use
    # case they're all just the same set of attributes.
    @property
    def expt_cols(self): return self.expt_key_cols

    @property
    def pod_expt_cols(self): return self.pod_expt_key_cols

    @property
    def var_expt_cols(self): return self.var_expt_key_cols

    @property
    def CATALOG_DIR(self):
        assert (hasattr(self, 'attrs') and hasattr(self.attrs, 'CASE_ROOT_DIR'))
        return self.attrs.CASE_ROOT_DIR

    @staticmethod
    def _filter_column(df, col_name, func, obj_name):
        values = list(df[col_name].drop_duplicates())
        if len(values) <= 1:
            # unique value, no need to filter
            return df
        filter_val = func(values)
        self.log.debug("Selected experiment attribute %s='%s' for %s (out of %s).",
            col_name, filter_val, obj_name, values)
        return df[df[col_name] == filter_val]

    def _filter_column_min(self, df, obj_name, *col_names):
        for c in col_names:
            df = self._filter_column(df, c, min, obj_name=obj_name)
        return df

    def _filter_column_max(self, df, obj_name, *col_names):
        for c in col_names:
            df = self._filter_column(df, c, max, obj_name=obj_name)
        return df

    def resolve_expt(self, df, obj):
        """Disambiguate experiment attributes that must be the same for all
        variables.
        """
        # no-op since no attributes in this category
        return df

    def resolve_pod_expt(self, df, obj):
        """Disambiguate experiment attributes that must be the same for all
        variables for each POD:

        - Select the model component name according to the following heuristics:
            i) select component names containing 'cmip' (case-insensitive). ii)
            if that selects multiple components, break the tie by selecting the
            component with the fewest words (separated by '_'), or, failing that,
            the shortest overall name.
        """
        def _heuristic_tiebreaker(str_list):
            def _heuristic_tiebreaker_sub(strs):
                min_len = min(len(s.split('_')) for s in strs)
                strs2 = [s for s in strs if (len(s.split('_')) == min_len)]
                if len(strs2) == 1:
                    return strs2[0]
                else:
                    return min(strs2, key=len)

            cmip_list = [s for s in str_list if ('cmip' in s.lower())]
            if cmip_list:
                return _heuristic_tiebreaker_sub(cmip_list)
            else:
                return _heuristic_tiebreaker_sub(str_list)

        if 'component' in self.col_spec.pod_expt_cols.cols:
            df = self._filter_column(df, 'component', _heuristic_tiebreaker, obj.name)
        # otherwise no-op
        return df

    def resolve_var_expt(self, df, obj):
        """Disambiguate arbitrary experiment attributes on a per-variable basis:

        - Take the shortest chunk_frequency, to minimize transferring data that's
            outside of the query date range.
        """
        df = self._filter_column_min(df, obj.name, 'chunk_freq')
        if 'component' in self.col_spec.var_expt_cols.cols:
            col_name = 'component'
            df = df.sort_values(col_name).iloc[[0]]
            self.log.debug("Selected experiment attribute '%s'='%s' for %s.",
                col_name, df[col_name].iloc[0], obj.name)
        return df

class GfdlautoDataManager(object):
    """Wrapper for dispatching DataManager based on user input. If CASE_ROOT_DIR
    ends in "pp", use :class:`GfdlppDataManager`, otherwise use CMIP6 data on
    /uda via :class:`Gfdludacmip6DataManager`.
    """
    def __new__(cls, case_dict, *args, **kwargs):
        """Dispatch DataManager instance creation based on the contents of
        case_dict."""
        config = core.ConfigManager()
        dir_ = case_dict.get('CASE_ROOT_DIR', config.CASE_ROOT_DIR)
        if 'pp' in os.path.basename(os.path.normpath(dir_)):
            dispatched_cls = GfdlppDataManager
        else:
            dispatched_cls = Gfdludacmip6DataManager
            # could use more careful logic here, but for now assume CMIP6 on
            # /uda as a fallback

        _log.debug("%s: Dispatched DataManager to %s.",
            cls.__name__, dispatched_cls.__name__)
        obj = dispatched_cls.__new__(dispatched_cls)
        obj.__init__(case_dict)
        return obj

    def __init__(self, *args, **kwargs):
        pass

# ------------------------------------------------------------------------

class GfdlvirtualenvEnvironmentManager(
    environment_manager.VirtualenvEnvironmentManager
    ):
    # Use module files to switch execution environments, as defined on
    # GFDL workstations and PP/AN cluster.

    def __init__(self, log=_log):
        _ = gfdl_util.ModuleManager()
        super(GfdlvirtualenvEnvironmentManager, self).__init__(log=log)

    # TODO: manual-coded logic like this is not scalable
    def set_pod_env(self, pod):
        langs = [s.lower() for s in pod.runtime_requirements]
        if pod.name == 'convective_transition_diag':
            pod.env = 'py_convective_transition_diag'
        elif pod.name == 'MJO_suite':
            pod.env = 'ncl_MJO_suite'
        elif ('r' in langs) or ('rscript' in langs):
            pod.env = 'r_default'
        elif 'ncl' in langs:
            pod.env = 'ncl'
        else:
            pod.env = 'py_default'

    # TODO: manual-coded logic like this is not scalable
    _module_lookup = {
        'ncl': ['ncl'],
        'r_default': ['r'],
        'py_default': ['python'],
        'py_convective_transition_diag': ['python', 'ncl'],
        'ncl_MJO_suite': ['python', 'ncl']
    }

    def create_environment(self, env_name):
        modMgr = gfdl_util.ModuleManager()
        modMgr.load(self._module_lookup[env_name])
        super(GfdlvirtualenvEnvironmentManager, \
            self).create_environment(env_name)

    def activate_env_commands(self, env_name):
        modMgr = gfdl_util.ModuleManager()
        mod_list = modMgr.load_commands(self._module_lookup[env_name])
        return ['source $MODULESHOME/init/bash'] \
            + mod_list \
            + super(GfdlvirtualenvEnvironmentManager, self).activate_env_commands(env_name)

    def deactivate_env_commands(self, env_name):
        modMgr = gfdl_util.ModuleManager()
        mod_list = modMgr.unload_commands(self._module_lookup[env_name])
        return super(GfdlvirtualenvEnvironmentManager, \
            self).deactivate_env_commands(env_name) + mod_list

    def tear_down(self):
        super(GfdlvirtualenvEnvironmentManager, self).tear_down()
        modMgr = gfdl_util.ModuleManager()
        modMgr.revert_state()

class GfdlcondaEnvironmentManager(environment_manager.CondaEnvironmentManager):
    # Use miniconda3 in the mdtf role account
    def _call_conda_create(self, env_name):
        raise Exception(("Trying to create conda env {} "
            "in read-only mdtf role account.").format(env_name)
        )

# ------------------------------------------------------------------------

class GFDLHTMLPodOutputManager(output_manager.HTMLPodOutputManager):
    def __init__(self, pod, output_mgr):
        super(GFDLHTMLPodOutputManager, self).__init__(pod, output_mgr)
        config = core.ConfigManager()
        self.frepp_mode = config.get('frepp', False)

    def make_output(self):
        """Only run output steps (including logging error on index.html)
        if POD ran on this invocation.
        """
        if not self.frepp_mode:
            super(GFDLHTMLPodOutputManager, self).make_output()
        elif getattr(self.obj, '_has_placeholder', False):
            self.obj.log.debug('POD %s has frepp placeholder, generating output.',
                self.obj.name)
            super(GFDLHTMLPodOutputManager, self).make_output()
        else:
            self.obj.log.debug(('POD %s does not have frepp placeholder; not '
                'generating output.'), self.obj.name)

class GFDLHTMLOutputManager(output_manager.HTMLOutputManager):
    _PodOutputManagerClass = GFDLHTMLPodOutputManager

    def __init__(self, case):
        config = core.ConfigManager()
        try:
            self.frepp_mode = config.get('frepp', False)
            self.dry_run = config.get('dry_run', False)
            self.timeout = config.get('file_transfer_timeout', 0)
        except (AttributeError, KeyError) as exc:
            case.log.store_exception(exc)

        super(GFDLHTMLOutputManager, self).__init__(case)

    def make_html(self, cleanup=False):
        """Never cleanup html if we're in frepp_mode, since framework may run
        later when another component finishes. Instead just append current
        progress to CASE_TEMP_HTML.
        """
        prev_html = os.path.join(self.OUT_DIR, self._html_file_name)
        if self.frepp_mode and os.path.exists(prev_html):
            self.obj.log.debug("Found previous HTML at %s; appending.", self.OUT_DIR)
            with io.open(prev_html, 'r', encoding='utf-8') as f1:
                contents = f1.read()
            contents = contents.split('<!--CUT-->')
            assert len(contents) == 3
            contents = contents[1]

            if os.path.exists(self.CASE_TEMP_HTML):
                mode = 'a'
            else:
                self.obj.log.warning("No file at %s.", self.CASE_TEMP_HTML)
                mode = 'w'
            with io.open(self.CASE_TEMP_HTML, mode, encoding='utf-8') as f2:
                f2.write(contents)
        super(GFDLHTMLOutputManager, self).make_html(
            cleanup=(not self.frepp_mode)
        )

    @property
    def _tarball_file_path(self):
        paths = core.PathManager()
        assert hasattr(self, 'WK_DIR')
        file_name = self.WK_DIR + '.tar'
        return os.path.join(paths.WORKING_DIR, file_name)

    def make_tar_file(self):
        """Make the tar file locally in WK_DIR and gcp to destination,
        since OUT_DIR might be mounted read-only.
        """
        paths = core.PathManager()
        out_path = super(GFDLHTMLOutputManager, self).make_tar_file()
        _, file_name = os.path.split(out_path)
        tar_dest_path = os.path.join(paths.OUTPUT_DIR, file_name)
        gfdl_util.gcp_wrapper(out_path, tar_dest_path, log=self.obj.log)
        return tar_dest_path

    def copy_to_output(self):
        """Use gcp for transfer, since OUTPUT_DIR might be mounted read-only.
        Also has special logic to handle frepp_mode.
        """
        if self.WK_DIR == self.OUT_DIR:
            return # no copying needed
        if self.frepp_mode:
            # only copy PODs that ran, whether they succeeded or not
            for pod in self.obj.iter_children():
                if pod._has_placeholder:
                    gfdl_util.gcp_wrapper(
                        pod.POD_WK_DIR, pod.POD_OUT_DIR, log=pod.log
                    )
            # copy all case-level files
            self.obj.log.debug("Copying case-level files in %s", self.WK_DIR)
            for f in os.listdir(self.WK_DIR):
                if os.path.isfile(os.path.join(self.WK_DIR, f)):
                    self.obj.log.debug("Found case-level file %s", f)
                    gfdl_util.gcp_wrapper(
                        os.path.join(self.WK_DIR, f), self.OUT_DIR, log=self.obj.log
                    )
        else:
            # copy everything at once
            if os.path.exists(self.OUT_DIR):
                if self.overwrite:
                    try:
                        self.obj.log.error('%s exists, attempting to remove.', self.OUT_DIR)
                        gfdl_util.rmtree_wrapper(self.OUT_DIR)
                    except OSError:
                        # gcp will not overwrite dirs, so forced to save under
                        # a different name despite overwrite=True
                        self.obj.log.error(("Couldn't remove %s (probably mounted read"
                            "-only); will rename new directory."), self.OUT_DIR)
                else:
                    self.obj.log.error("%s exists; will rename new directory.", self.OUT_DIR)
            try:
                if os.path.exists(self.OUT_DIR):
                    # check again, since rmtree() might have succeeded
                    self.OUT_DIR, version = \
                        util.bump_version(self.OUT_DIR)
                    new_wkdir, _ = \
                        util.bump_version(self.WK_DIR, new_v=version)
                    self.obj.log.debug("Move %s to %s", self.WK_DIR, new_wkdir)
                    shutil.move(self.WK_DIR, new_wkdir)
                    self.WK_DIR = new_wkdir
                gfdl_util.gcp_wrapper(self.WK_DIR, self.OUT_DIR, log=self.obj.log)
            except Exception:
                raise # only delete MODEL_WK_DIR if copied successfully
            self.obj.log.debug('Transfer succeeded; deleting directory %s', self.WK_DIR)
            gfdl_util.rmtree_wrapper(self.WK_DIR)<|MERGE_RESOLUTION|>--- conflicted
+++ resolved
@@ -389,24 +389,23 @@
     """Data-source-specific attributes for the DataSource corresponding to
     model data in the /pp/ directory hierarchy.
     """
-<<<<<<< HEAD
-    convention: str = "GFDL"
-    CASE_ROOT_DIR: str = ""
-    component: str = ""
-    chunk_freq: util.DateFrequency = None
-
-    def __post_init__(self):
-        """Validate user input.
-        """
-        super(PPDataSourceAttributes, self).__post_init__()
-        config = core.ConfigManager()
-=======
     # CASENAME: str          # fields inherited from dm.DataSourceAttributesBase
     # FIRSTYR: str
     # LASTYR: str
     # date_range: util.DateRange
     # CASE_ROOT_DIR: str
     # convention: str
+    convention: str = "GFDL"
+    CASE_ROOT_DIR: str = ""
+    component: str = ""
+    chunk_freq: util.DateFrequency = None
+
+    def __post_init__(self):
+        """Validate user input.
+        """
+        super(PPDataSourceAttributes, self).__post_init__()
+        config = core.ConfigManager()
+
     pass
 
 gfdlppDataManager_any_components_col_spec = data_manager.DataframeQueryColumnSpec(
@@ -416,7 +415,6 @@
     var_expt_cols = data_manager.DataFrameQueryColumnGroup(['chunk_freq', 'component']),
     daterange_col = "date_range"
 )
->>>>>>> 80fcccfb
 
 gfdlppDataManager_same_components_col_spec = data_manager.DataframeQueryColumnSpec(
     # Catalog columns whose values must be the same for all variables.
@@ -431,34 +429,24 @@
     _DirectoryRegex = pp_dir_regex
     _AttributesClass = PPDataSourceAttributes
 
-<<<<<<< HEAD
+    @property
+    def col_spec(self):
+        if self.any_components:
+            return gfdlppDataManager_any_components_col_spec
+        else:
+            return gfdlppDataManager_same_components_col_spec
+
     # map "name" field in VarlistEntry's query_attrs() to "variable" field of
     # PPTimeseriesDataFile
     _query_attrs_synonyms = {'name': 'variable'}
-    daterange_col = "date_range"
-
-    def __init__(self, case_dict):
-        super(GfdlppDataManager, self).__init__(case_dict)
-
+
+    def __init__(self, case_dict, parent):
+        super(GfdlppDataManager, self).__init__(case_dict, parent)
         # default behavior when run interactively:
         # frepp_mode = False, any_components = True
         # default behavior when invoked by FRE wrapper:
         # frepp_mode = True (set to False by calling wrapper with --run_once)
         # any_components = True (set to False with --component_only)
-=======
-    @property
-    def col_spec(self):
-        if self.any_components:
-            return gfdlppDataManager_any_components_col_spec
-        else:
-            return gfdlppDataManager_same_components_col_spec
-
-    # map "name" field in VarlistEntry's query_attrs() to "variable" field here
-    _query_attrs_synonyms = {'name': 'variable'}
-
-    def __init__(self, case_dict, parent):
-        super(GfdlppDataManager, self).__init__(case_dict, parent)
->>>>>>> 80fcccfb
         config = core.ConfigManager()
         self.frepp_mode = config.get('frepp', False)
         # if no model component set, consider data from any components
