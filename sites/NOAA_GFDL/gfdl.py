--- conflicted
+++ resolved
@@ -253,11 +253,6 @@
     _FileRegexClass = cmip6.CMIP6_DRSPath
     _DirectoryRegex = cmip6.drs_directory_regex
     _AttributesClass = GFDL_UDA_CMIP6DataSourceAttributes
-<<<<<<< HEAD
-=======
-    _convention = "CMIP" # hard-code naming convention
-    col_spec = data_sources.cmip6LocalFileDataSource_col_spec
->>>>>>> d37ba3aa
     _fetch_method = "cp" # copy locally instead of symlink due to NFS hanging
 
 
@@ -277,11 +272,6 @@
     _FileRegexClass = cmip6.CMIP6_DRSPath
     _DirectoryRegex = cmip6.drs_directory_regex
     _AttributesClass = GFDL_archive_CMIP6DataSourceAttributes
-<<<<<<< HEAD
-=======
-    _convention = "CMIP" # hard-code naming convention
-    col_spec = data_sources.cmip6LocalFileDataSource_col_spec
->>>>>>> d37ba3aa
     _fetch_method = "gcp"
 
 
@@ -300,11 +290,6 @@
     _FileRegexClass = cmip6.CMIP6_DRSPath
     _DirectoryRegex = cmip6.drs_directory_regex
     _AttributesClass = GFDL_data_CMIP6DataSourceAttributes
-<<<<<<< HEAD
-=======
-    _convention = "CMIP" # hard-code naming convention
-    col_spec = data_sources.cmip6LocalFileDataSource_col_spec
->>>>>>> d37ba3aa
     _fetch_method = "gcp"
 
 # RegexPattern that matches any string (path) that doesn't end with ".nc".
