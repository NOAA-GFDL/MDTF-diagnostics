"""Code to parse CMIP6 controlled vocabularies and elements of the CMIP6 DRS.

Specifications for the above were taken from the planning document 
`<http://goo.gl/v1drZl>`__, which doesn't seem to have a permanent link. The 
CMIP6 controlled vocabularies (lists of registered MIPs, modeling centers, etc.)
are derived from data in the 
`PCMDI/cmip6-cmor-tables <https://github.com/PCMDI/cmip6-cmor-tables>`__ 
repo, which is included as a subtree under ``/data``.

.. warning::
   Functionality here has been added as needed for the project and is incomplete,
   for example parsing subexperiments is not supported.
"""
import os
import re
import dataclasses as dc
from src import util, core

import logging
_log = logging.getLogger(__name__)

class CMIP6_CVs(util.Singleton):
    """Interface for looking up information from the CMIP6 CV file.

    .. note::
       Lookups are implemented in an ad-hoc way with :class:`util.MultiMap`; a 
       more robust solution would use sqlite.
    """
    def __init__(self, unittest=False):
        if unittest:
            # value not used, when we're testing will mock out call to read_json
            # below with actual translation table to use for test
            file_ = 'dummy_filename'
        else:
            paths = core.PathManager()
            file_ = os.path.join(paths.CODE_ROOT, 'data', 
                'cmip6-cmor-tables','Tables','CMIP6_CV.json')
        self._contents = util.read_json(file_)
        self._contents = self._contents['CV']
        for k in ['product','version_metadata','required_global_attributes',
            'further_info_url','Conventions','license']:
            # remove unecessary information
            del self._contents[k]

        # munge table_ids
        self._contents['table_id'] = dict.fromkeys(self._contents['table_id'])
        for tbl in self._contents['table_id']:
            self._contents['table_id'][tbl] = dc.asdict(CMIP6_MIPTable(tbl))

        self.cv = dict()
        self._lookups = dict()

    def _make_cv(self):
        """Populate the *cv* attribute of :class:`CMIP6_CVs` with the tables 
        read in during __init__().

        Do this on-demand rather than in __init__, in case this information isn't
        needed for this run of the framework.
        """
        if self.cv:
            return
        for k in self._contents:
            self.cv[k] = util.to_iter(self._contents[k])

    def is_in_cv(self, category, items):
        """Determine if *items* take values that are valid for the CV category
        *category*.

        Args:
            category (str): the CV category to use to validate values.
            items (str or list of str): Entries whose validity we'd like to 
                check.

        Returns: boolean or list of booleans, corresponding to the validity of 
            the entries in *items*.
        """
        self._make_cv()
        if category not in self.cv:
            raise KeyError(f"Unrecognized CMIP6 CV category {category}.")
        if util.is_iterable(items):
            return [(item in self.cv[category]) for item in items]
        else:
            return (items in self.cv[category])

    def get_lookup(self, source, dest):
        """Find the appropriate lookup table to convert values in *source* (keys)
        to values in *dest* (values), generating it if necessary.

        Args:
            source (str): the CV category to use for the keys.
            dest (str): the CV category to use for the values.

        Returns: :class:`util.MultiMap` providing a dict-like lookup interface,
            ie dest_value = d[source_key].
        """
        if (source, dest) in self._lookups:
            return self._lookups[(source, dest)]
        elif (dest, source) in self._lookups:
            return self._lookups[(dest, source)].inverse()
        elif source in self._contents:
            k = list(self._contents[source])[0]
            if dest not in self._contents[source][k]:
                raise KeyError(f"Can't find {dest} in attributes for {source}.")
            mm = util.MultiMap()
            for k in self._contents[source]:
                mm[k].update(
                    util.to_iter(self._contents[source][k][dest], set)
                )
            self._lookups[(source, dest)] = mm
            return mm
        elif dest in self._contents:
            return self._lookups[(dest, source)].inverse()
        else:
            raise KeyError(f"Neither {source} or {dest} in CV table list.")

    def lookup(self, source_items, source, dest):
        """Lookup the corresponding *dest* values for *source_items* (keys).

        Args:
            source_items (str or list): one or more keys 
            source (str): the CV category that the items in *source_items*
                belong to.
            dest (str): the CV category we'd like the corresponding values for.

        Returns: list of *dest* values corresponding to each entry in *source_items*.
        """
        _lookup = self.get_lookup(source, dest)
        if util.is_iterable(source_items):
            return [util.from_iter(_lookup[item]) for item in source_items]
        else:
            return util.from_iter(_lookup[source_items])

    def lookup_single(self, source_item, source, dest):
        """The same as :meth:`lookup`, but perform lookup for a single
        *source_item*, and raise KeyError if the number of values returned is 
        != 1.
        """
        _lookup = self.get_lookup(source, dest)
        dest_items = _lookup[source_item]
        if len(dest_items) != 1:
            raise KeyError(f"Non-unique lookup for {dest} from {source}='{source_item}'.")
        return dest_items.pop()

    # TODO: Represent contents as pandas DataFrame, allow pseudo-SQL multi-column
    # lookups

    # ----------------------------------

    def table_id_from_freq(self, frequency):
        """Specialized lookup to determine which MIP tables use data at the 
        requested *frequency*.

        Should really be handled as a special case of :meth:`lookup`.

        Args:
            frequency (:class:`CMIP6DateFrequency`): DateFrequency 

        Returns: list of MIP table ``table_id`` names, if any, that use data at 
            the given *frequency*.
        """
        self._make_cv()
        assert 'table_id' in self.cv
        d = self.cv['table_id'] # abbreviate
        return [tbl for tbl, tbl_d in d.items() \
            if tbl_d.get('frequency', None) == frequency]


class CMIP6DateFrequency(util.DateFrequency):
    """Subclass of :class:`src.util.datelabel.DateFrequency` to parse data frequency
    information as encoded in MIP tables, DRS filenames, etc.

    Extends DateFrequency in that this records if the data is a climatological
    average, although this information is not currently used.

    Reference: `<http://goo.gl/v1drZl>`__ page 16.
    """
    _precision_lookup = {
        'fx': 0, 'yr': 1, 'mo': 2, 'day': 3,
        'hr': 5, # includes minutes
        'min': 6, # = subhr, minutes and seconds
        }  
    _regex = re.compile(r"""
        ^
        (?P<quantity>(1|3|6)?)
        (?P<unit>[a-z]*?)
        (?P<avg>(C|CM|Pt)?)
        $
    """, re.VERBOSE)

    @classmethod    
    def _parse_input_string(cls, quantity, unit):
        if not quantity:
            match = re.match(cls._regex, unit)
        else:
            match = re.match(cls._regex, str(quantity)+unit)
        if match:
            md = match.groupdict()
            if md['unit'] == 'dec':
                md['quantity'] = 10
                md['unit'] = 'yr'
            elif md['unit'] == 'mon':
                md['unit'] = 'mo'
            elif md['unit'] == 'subhr':
                # questionable assumption
                md['quantity'] = 15
                md['unit'] = 'min'
            elif md['unit'] == 'fx':
                md['quantity'] = 0
                md['unit'] = 'fx'

            if md['quantity'] == '' or md['quantity'] is None:
                md['quantity'] = 1
            else:
                md['quantity'] = int(md['quantity'])
            
            if not md['avg']:
                md['avg'] = 'Mean'
            elif md['avg'] in ['C', 'CM']:
                md['avg'] = 'Clim'

            md['precision'] = cls._precision_lookup[md['unit']]
            return (cls._get_timedelta_kwargs(md['quantity'], md['unit']), md)
        else:
            raise ValueError("Malformed input {} {}".format(quantity, unit))

    def format(self):
        # pylint: disable=maybe-no-member
        if self.unit == 'fx':
            return 'fx'
        elif self.unit == 'yr' and self.quantity == 10:
            return 'dec'
        elif self.unit == 'mo':
            s = 'mon'
        elif self.unit == 'hr':
            s = str(self.quantity) + self.unit
        elif self.unit == 'min':
            s = 'subhr'
        else:
            s = self.unit
        if self.avg == 'Mean':
            return s
        elif self.avg == 'Pt':
            return s + self.avg
        elif self.avg == 'Clim':
            if self.unit == 'hr':
                return s + 'CM'
            else:
                return s + 'C'
        else: 
            raise ValueError("Malformed data {} {}".format(self.quantity, self.unit))
    __str__ = format

    def __copy__(self):
        return self.__class__(self.format())

    def __deepcopy__(self, memo):
        return self.__class__(self.format())

# ===========================================================================

variant_label_regex = util.RegexPattern(r"""
        (r(?P<realization_index>\d+))?    # (optional) int prefixed with 'r'
        (i(?P<initialization_index>\d+))? # (optional) int prefixed with 'i'
        (p(?P<physics_index>\d+))?        # (optional) int prefixed with 'p'
        (f(?P<forcing_index>\d+))?        # (optional) int prefixed with 'f'
    """,
    input_field="variant_label"
)
@util.regex_dataclass(variant_label_regex)
<<<<<<< HEAD
@util.mdtf_dataclass
=======
>>>>>>> 787a8bd8
class CMIP6_VariantLabel():
    """Dataclass which represents and parses the CMIP6 DRS variant label identifier 
    string.
    
    References: `<https://earthsystemcog.org/projects/wip/mip_table_about>`__,
    although this doesn't document all cases used in CMIP6. See also note 8 on 
    page 9 of `<http://goo.gl/v1drZl>`__.
    """
    variant_label: str = util.MANDATORY
    realization_index: int = None
    initialization_index: int = None
    physics_index: int = None
    forcing_index: int = None

mip_table_regex = util.RegexPattern(r"""
        # ^ # start of line
        (?P<table_prefix>(A|CF|E|I|AER|O|L|LI|SI)?)
        # maybe a digit, followed by as few lowercase letters as possible:
        (?P<table_freq>\d?[a-z]*?)
        (?P<table_suffix>(ClimMon|Lev|Plev|Ant|Gre)?)
        (?P<table_qualifier>(Pt|Z|Off)?)
        # $ # end of line - necessary for lazy capture to work
    """,
    input_field="table_id"
)
@util.regex_dataclass(mip_table_regex)
<<<<<<< HEAD
@util.mdtf_dataclass
=======
>>>>>>> 787a8bd8
class CMIP6_MIPTable():
    """Dataclass which represents and parses MIP table identifier string.

    Reference: `<https://earthsystemcog.org/projects/wip/mip_table_about>`__,
    although this doesn't document all cases used in CMIP6.
    """
    table_id: str = util.MANDATORY
    table_prefix: str = ""
    table_freq: dc.InitVar = ""
    table_suffix: str = ""
    table_qualifier: str = ""
    frequency: CMIP6DateFrequency = dc.field(init=False)
    spatial_avg: str = dc.field(init=False)
    temporal_avg: str = dc.field(init=False)
    region: str = dc.field(init=False)

    def __post_init__(self, table_freq=None):
        if table_freq is None:
            raise ValueError()
        elif table_freq == 'clim':
            self.frequency = CMIP6DateFrequency('mon')
        else:
            self.frequency = CMIP6DateFrequency(table_freq)
        if self.table_qualifier == 'Z':
            self.spatial_avg = 'zonal_mean'
        else:
            self.spatial_avg = None
        if self.table_qualifier == 'Pt':
            self.temporal_avg = 'point'
        else:
            self.temporal_avg = 'interval'
        if self.table_suffix == 'a':
            self.region = 'Antarctica'
        elif self.table_suffix == 'g':
            self.region = 'Greenland'
        else: 
            self.region = None

grid_label_regex = util.RegexPattern(r"""
        g
        (?P<global_mean>m?)
        (?P<regrid>n|r?)
        (?P<grid_number>\d?)
        (?P<region>a|g?)
        (?P<zonal_mean>z?)
    """,
    input_field="grid_label"
)
@util.regex_dataclass(grid_label_regex)
<<<<<<< HEAD
@util.mdtf_dataclass
=======
>>>>>>> 787a8bd8
class CMIP6_GridLabel():
    """Dataclass which represents and parses the CMIP6 DRS grid label identifier string.

    Reference: `<http://goo.gl/v1drZl>`__, note 11 on page 11.
    """
    grid_label: str = util.MANDATORY
    global_mean: dc.InitVar = ""
    regrid: str = ""
    grid_number: int = 0
    region: str = ""
    zonal_mean: dc.InitVar = ""
    spatial_avg: str = dc.field(init=False)
    native_grid: bool = dc.field(init=False)

    def __post_init__(self, global_mean=None, zonal_mean=None):
        if not self.grid_number:
            self.grid_number = 0
        if global_mean:
            self.spatial_avg = 'global_mean'
        elif zonal_mean:
            self.spatial_avg = 'zonal_mean'
        else:
            self.spatial_avg = None
        self.native_grid = not (self.regrid == 'r')
        if self.region == 'a':
            self.region = 'Antarctica'
        elif self.region == 'g':
            self.region = 'Greenland'
        else: 
            self.region = None

drs_directory_regex = util.RegexPattern(r"""
        /?                      # maybe initial separator
        (CMIP6/)?
        (?P<activity_id>\w+)/
        (?P<institution_id>[a-zA-Z0-9_-]+)/
        (?P<source_id>[a-zA-Z0-9_-]+)/
        (?P<experiment_id>[a-zA-Z0-9_-]+)/
        (?P<variant_label>\w+)/
        (?P<table_id>\w+)/
        (?P<variable_id>\w+)/
        (?P<grid_label>\w+)/
        v(?P<version_date>\d+)
        /? # maybe final separator
    """,
    input_field="directory"
)
@util.regex_dataclass(drs_directory_regex)
<<<<<<< HEAD
@util.mdtf_dataclass
=======
>>>>>>> 787a8bd8
class CMIP6_DRSDirectory(CMIP6_VariantLabel, CMIP6_MIPTable, CMIP6_GridLabel):
    """Dataclass which represents and parses the DRS directory, using regex 
    defined above.

    Reference: `<http://goo.gl/v1drZl>`__, page 17.

    .. warning::
       This regex will fail on paths involving subexperiments.
    """
    directory: str = util.MANDATORY
    activity_id: str = ""
    institution_id: str = ""
    source_id: str = ""
    experiment_id: str = ""
    variant_label: CMIP6_VariantLabel = ""
    table_id: CMIP6_MIPTable = ""
    grid_label: CMIP6_GridLabel = ""
    version_date: util.Date = None

_drs_dates_filename_regex = util.RegexPattern(r"""
        (?P<variable_id>\w+)_       # field name
        (?P<table_id>\w+)_       # field name
        (?P<source_id>[a-zA-Z0-9_-]+)_       # field name
        (?P<experiment_id>[a-zA-Z0-9_-]+)_       # field name
        (?P<variant_label>\w+)_       # field name
        (?P<grid_label>\w+)_       # field name
        (?P<start_date>\d+)-(?P<end_date>\d+)   # file's date range
        \.nc                      # netCDF file extension
    """
)
_drs_static_filename_regex = util.RegexPattern(r"""
        (?P<variable_id>\w+)_       # field name
        (?P<table_id>\w+)_       # field name
        (?P<source_id>[a-zA-Z0-9_-]+)_       # field name
        (?P<experiment_id>[a-zA-Z0-9_-]+)_       # field name
        (?P<variant_label>\w+)_       # field name
        (?P<grid_label>\w+)
        \.nc                      # netCDF file extension, no dates
    """,
    defaults={'start_date': util.FXDateMin, 'end_date': util.FXDateMax},
)
drs_filename_regex = util.ChainedRegexPattern(
    # try the first regex, and if no match, try second
    _drs_dates_filename_regex, _drs_static_filename_regex,
    input_field="filename"
)
@util.regex_dataclass(drs_filename_regex)
<<<<<<< HEAD
@util.mdtf_dataclass
=======
>>>>>>> 787a8bd8
class CMIP6_DRSFilename(CMIP6_VariantLabel, CMIP6_MIPTable, CMIP6_GridLabel):
    """Dataclass which represents and parses the DRS filename, using regex 
    defined above.

    Reference: `<http://goo.gl/v1drZl>`__, page 14-15.
    """
    filename: str = util.MANDATORY
    variable_id: str = ""
    table_id: CMIP6_MIPTable = ""
    source_id: str = ""
    experiment_id: str = ""
    variant_label: CMIP6_VariantLabel = ""
    grid_label: CMIP6_GridLabel = ""
    start_date: util.Date = None
    end_date: util.Date = None
    date_range: util.DateRange = dc.field(init=False)

    def __post_init__(self, *args):
        if self.start_date == util.FXDateMin \
            and self.end_date == util.FXDateMax:
            # Assume we're dealing with static/fx-frequency data, so use special 
            # placeholder values
            self.date_range = util.FXDateRange
            if not self.frequency.is_static: # frequency inferred from table_id
                raise util.DataclassParseError(("Inconsistent filename parse: "
                    f"cannot determine if '{self.filename}' represents static data."))
        else:
            self.date_range = util.DateRange(self.start_date, self.end_date)
            if self.frequency.is_static: # frequency inferred from table_id
                raise util.DataclassParseError(("Inconsistent filename parse: "
                    f"cannot determine if '{self.filename}' represents static data."))

drs_path_regex = util.RegexPattern(r"""
    (?P<directory>\S+)/   # any non-whitespace
    (?P<filename>[^/\s]+) # nonwhitespace and not directory separator
    """,
    input_field="path"
)
@util.regex_dataclass(drs_path_regex)
<<<<<<< HEAD
@util.mdtf_dataclass
=======
>>>>>>> 787a8bd8
class CMIP6_DRSPath(CMIP6_DRSDirectory, CMIP6_DRSFilename):
    """Dataclass which represents and parses a full CMIP6 DRS path.
    """
    path: str = util.MANDATORY
    directory: CMIP6_DRSDirectory = ""
    filename: CMIP6_DRSFilename = ""

    <|MERGE_RESOLUTION|>--- conflicted
+++ resolved
@@ -267,10 +267,6 @@
     input_field="variant_label"
 )
 @util.regex_dataclass(variant_label_regex)
-<<<<<<< HEAD
-@util.mdtf_dataclass
-=======
->>>>>>> 787a8bd8
 class CMIP6_VariantLabel():
     """Dataclass which represents and parses the CMIP6 DRS variant label identifier 
     string.
@@ -297,10 +293,6 @@
     input_field="table_id"
 )
 @util.regex_dataclass(mip_table_regex)
-<<<<<<< HEAD
-@util.mdtf_dataclass
-=======
->>>>>>> 787a8bd8
 class CMIP6_MIPTable():
     """Dataclass which represents and parses MIP table identifier string.
 
@@ -350,10 +342,6 @@
     input_field="grid_label"
 )
 @util.regex_dataclass(grid_label_regex)
-<<<<<<< HEAD
-@util.mdtf_dataclass
-=======
->>>>>>> 787a8bd8
 class CMIP6_GridLabel():
     """Dataclass which represents and parses the CMIP6 DRS grid label identifier string.
 
@@ -402,10 +390,6 @@
     input_field="directory"
 )
 @util.regex_dataclass(drs_directory_regex)
-<<<<<<< HEAD
-@util.mdtf_dataclass
-=======
->>>>>>> 787a8bd8
 class CMIP6_DRSDirectory(CMIP6_VariantLabel, CMIP6_MIPTable, CMIP6_GridLabel):
     """Dataclass which represents and parses the DRS directory, using regex 
     defined above.
@@ -453,10 +437,6 @@
     input_field="filename"
 )
 @util.regex_dataclass(drs_filename_regex)
-<<<<<<< HEAD
-@util.mdtf_dataclass
-=======
->>>>>>> 787a8bd8
 class CMIP6_DRSFilename(CMIP6_VariantLabel, CMIP6_MIPTable, CMIP6_GridLabel):
     """Dataclass which represents and parses the DRS filename, using regex 
     defined above.
@@ -496,10 +476,6 @@
     input_field="path"
 )
 @util.regex_dataclass(drs_path_regex)
-<<<<<<< HEAD
-@util.mdtf_dataclass
-=======
->>>>>>> 787a8bd8
 class CMIP6_DRSPath(CMIP6_DRSDirectory, CMIP6_DRSFilename):
     """Dataclass which represents and parses a full CMIP6 DRS path.
     """
