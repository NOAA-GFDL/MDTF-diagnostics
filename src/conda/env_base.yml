--- conflicted
+++ resolved
@@ -24,11 +24,7 @@
 - ecgtools=2023.7.13
 - cfunits=3.3.6
 - intake=0.7.0
-<<<<<<< HEAD
-- intake-esm=2023.11.10
-=======
 - intake-esm=2024.2.6
->>>>>>> 63f9a8e4
 - subprocess32=3.5.4
 - pyyaml=6.0.1
 - click=8.1.7
