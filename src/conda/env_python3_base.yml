--- conflicted
+++ resolved
@@ -20,9 +20,6 @@
 - dask=2021.03.0
 - numba=0.53.1
 - scikit-learn=0.24.2
-<<<<<<< HEAD
 - xesmf=0.3.0
 - gsw=3.3
-=======
-- metpy=1.1
->>>>>>> 8e2c804f
+- metpy=1.1