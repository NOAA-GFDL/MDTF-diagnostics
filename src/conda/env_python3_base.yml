--- conflicted
+++ resolved
@@ -30,13 +30,9 @@
 - h5py=3.6.0
 - intake-xarray=0.6.0
 - nc-time-axis=1.4.1
-<<<<<<< HEAD
 - pyyaml=6.0
-=======
-- pyyaml>=6.0
 - networkx=2.3
 - jupyterlab=3.5.0
->>>>>>> ef32faa2
 - pip=22.0.4
 - pip:
     - cmocean
