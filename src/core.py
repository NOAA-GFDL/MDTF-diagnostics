"""Definition of the MDTF framework main loop and classes implementing basic,
supporting functionality.
"""
import os
import sys
import abc
import collections
import copy
import dataclasses as dc
import glob
import shutil
import signal
import tempfile
import traceback
import typing
from src import util, cli, mdtf_info, data_model, units
from src.units import Units

import logging
_log = logging.getLogger(__name__)




@util.mdtf_dataclass
class MDTFObjectBase(metaclass=util.MDTFABCMeta):
    """Base class providing shared functionality for the object hierarchy, which is:

    - The framework itself (:class:`MDTFFramework`);
    - :class:`~data_manager.DataSourceBase`\s belonging to a run of the package;
    - :class:`~diagnostic.Diagnostic`\s (PODs) belonging to a
      :class:`~data_manager.DataSourceBase`;
    - :class:`~diagnostic.VarlistEntry`\s (requested model variables) belonging
      to a :class:`~diagnostic.Diagnostic`.
    """
    _id: util.MDTF_ID = None
    name: str = util.MANDATORY
    _parent: typing.Any = dc.field(default=util.MANDATORY, compare=False)
    status: ObjectStatus = dc.field(default=ObjectStatus.NOTSET, compare=False)

    def __post_init__(self):
        if self._id is None:
            # assign unique ID # so that we don't need to rely on names being unique
            self._id = util.MDTF_ID()
        # init object-level logger
        self.log = util.MDTFObjectLogger.get_logger(self._log_name)

    # the @property decorator allows us to attach code to designated attribute, such as getter and setter methods
    @property
    def _log_name(self):
        if self._parent is None:
            return util.OBJ_LOG_ROOT # framework: root of tree
        else:
            _log_name = f"{self.name}_{self._id}".replace('.', '_')
            return f"{self._parent._log_name}.{_log_name}"

    @property
    def full_name(self):
        return f"<#{self._id}:{self._parent.name}.{self.name}>"

    def __hash__(self):
        return self._id.__hash__()

    @property
    def failed(self):
        return self.status == ObjectStatus.FAILED # abbreviate

    @property
    def active(self):
        return self.status == ObjectStatus.ACTIVE # abbreviate

    @property
    @abc.abstractmethod
    def _children(self):
        """Iterable of child objects associated with this object."""
        pass

    # This is a figurative "birth" routine that generates an object full of child objects
    def iter_children(self, child_type=None, status=None, status_neq=None):
        """Generator iterating over child objects associated with this object.

        Args:
            child_type: None or Type `type`; default None. If None, iterates over
            all child objects regardless of their type
            status: None or :class:`ObjectStatus`, default None. If None,
                iterates over all child objects, regardless of status. If a
                :class:`ObjectStatus` value is passed, only iterates over
                child objects with that status.
            status_neq: None or :class:`ObjectStatus`, default None. If set,
                iterates over child objects which *don't* have the given status.
                If *status* is set, this setting is ignored.
        """
        iter_ = self._children
        if child_type is not None:  # return the iter_ elements that match a specified child_type
            iter_ = filter((lambda x: isinstance(x, child_type)), iter_)
        if status is not None:  # return the iter_ elements that match the specified status
            iter_ = filter((lambda x: x.status == status), iter_)
        elif status_neq is not None:  # return the iter elements that do NOT match status_neq
            iter_ = filter((lambda x: x.status != status_neq), iter_)
        yield from iter_

    def child_deactivation_handler(self, child, exc):
        # needs to test for child_type
        pass

    def child_status_update(self, exc=None):
        if next(self.iter_children(), None) is None:
            # should never get here (no children of any status), because this
            # method should only be called by children
            raise ValueError(f"Children misconfigured for {self.full_name}.")

        # if all children have failed, deactivate self
        if not self.failed and \
            next(self.iter_children(status_neq=ObjectStatus.FAILED), None) is None:
            self.deactivate(util.ChildFailureEvent(self), level=None)

    # level at which to log deactivation events
    _deactivation_log_level = logging.ERROR

    def deactivate(self, exc, level=None):
        # always log exceptions, even if we've already failed
        self.log.store_exception(exc)

        if not (self.failed or self.status == ObjectStatus.SUCCEEDED):
            # only need to log and update on status change for still-active objs
            if level is None:
                level = self._deactivation_log_level # default level for child class
            self.log.log(level, "Deactivated %s due to %r.", self.full_name, exc)

            # update status on self
            self.status = ObjectStatus.FAILED
            if self._parent is not None:
                # call handler on parent, which may change parent and/or siblings
                self._parent.child_deactivation_handler(self, exc)
                self._parent.child_status_update()
            # update children (deactivate all)
            for obj in self.iter_children(status_neq=ObjectStatus.FAILED):
                obj.deactivate(util.PropagatedEvent(exc=exc, parent=self), level=None)

# -----------------------------------------------------------------------------


ConfigTuple = collections.namedtuple(
    'ConfigTuple', 'name backup_filename contents'
)
ConfigTuple.__doc__ = """
    Class wrapping general structs used for configuration.
"""


class ConfigManager(util.Singleton, util.NameSpace):
    def __init__(self, cli_obj=None, pod_info_tuple=None, global_env_vars=None,
                 case_d=None, log_config=None, unittest=False):
        self._unittest = unittest
        self._configs = dict()
        if self._unittest:
            self.pod_data = dict()
        else:
            # normal code path
            self.pod_data = pod_info_tuple.pod_data
            self.update(cli_obj.config)  # the update method is a Python built-in that adds items from
            # an iterable or another dictionary to a dictionary
            backup_config = self.backup_config(cli_obj, case_d)
            self._configs[backup_config.name] = backup_config
            self._configs['log_config'] = ConfigTuple(
                name='log_config',
                backup_filename=None,
                contents=log_config
            )
        if global_env_vars is None:
            self.global_env_vars = dict()
        else:
            self.global_env_vars = global_env_vars

    def backup_config(self, cli_obj, case_d):
        """Copy serializable version of parsed settings, in order to write
        backup config file.
        """
        d = copy.deepcopy(cli_obj.config)
        d = {k:v for k,v in d.items() if not k.endswith('_is_default_')}
        d['case_list'] = copy.deepcopy(case_d)
        return ConfigTuple(
            name='backup_config',
            backup_filename='config_save.json',
            contents=d
        )


<<<<<<< HEAD
=======
class PathManager(util.Singleton, util.NameSpace):
    """:class:`~util.Singleton` holding the root directories for all paths used
    by the code.
    """
    def __init__(self, cli_obj=None, env_vars=None, unittest=False):
        self._unittest = unittest
        if self._unittest:
            for path in ['CODE_ROOT', 'OBS_DATA_ROOT', 'MODEL_DATA_ROOT',
                         'WORKING_DIR', 'OUTPUT_DIR']:
                setattr(self, path, 'TEST_'+path)
            self.TEMP_DIR_ROOT = self.WORKING_DIR
        else:
            # normal code path
            self.CODE_ROOT = cli_obj.code_root
            assert os.path.isdir(self.CODE_ROOT)

            d = cli_obj.config
            env = os.environ.copy()
            if env_vars:
                env.update(env_vars)
            # set following explictly: redundant, but keeps linter from complaining
            self.OBS_DATA_ROOT = self._init_path('OBS_DATA_ROOT', d, env=env)
            self.MODEL_DATA_ROOT = self._init_path('MODEL_DATA_ROOT', d, env=env)
            self.WORKING_DIR = self._init_path('WORKING_DIR', d, env=env)
            self.OUTPUT_DIR = self._init_path('OUTPUT_DIR', d, env=env)

            if not self.OUTPUT_DIR:
                self.OUTPUT_DIR = self.WORKING_DIR

            # set as attribute any CLI setting that has "action": "PathAction"
            # in its definition in the .jsonc file
            cli_paths = [act.dest for act in cli_obj.iter_actions()
                         if isinstance(act, cli.PathAction)]
            if 'micromamba_exe' in d:
                if os.path.exists(d['micromamba_exe']):
                    cli_paths.append('micromamba_exe')

            if not cli_paths:
                _log.warning("Didn't get list of paths from CLI.")
            for key in cli_paths:
                self[key] = self._init_path(key, d, env=env)
                if key in d:
                    d[key] = self[key]

            # set root directory for TempDirManager
            if not getattr(self, 'TEMP_DIR_ROOT', ''):
                if 'MDTF_TMPDIR' in env:
                    self.TEMP_DIR_ROOT = env['MDTF_TMPDIR']
                else:
                    # default to writing temp files in working directory
                    self.TEMP_DIR_ROOT = self.WORKING_DIR
>>>>>>> 66eff18e



class TempDirManager(util.Singleton):
    _prefix = 'MDTF_temp_'

    def __init__(self, temp_root=None, unittest=False):
        self._unittest = unittest
        if not temp_root:
            temp_root = tempfile.gettempdir()
        if not self._unittest:
            assert os.path.isdir(temp_root)
        self._root = temp_root
        self._dirs = []

        # delete temp files if we're killed
        signal.signal(signal.SIGTERM, self.tempdir_cleanup_handler)
        signal.signal(signal.SIGINT, self.tempdir_cleanup_handler)

    def make_tempdir(self, hash_obj=None):
        if hash_obj is None:
            new_dir = tempfile.mkdtemp(prefix=self._prefix, dir=self._root)
        elif isinstance(hash_obj, str):
            new_dir = os.path.join(self._root, self._prefix+hash_obj)
        else:
            # nicer-looking hash representation
            hash_ = hex(hash(hash_obj))[2:]
            assert isinstance(hash_, str)
            new_dir = os.path.join(self._root, self._prefix+hash_)
        if not os.path.isdir(new_dir):
            os.makedirs(new_dir)
        assert new_dir not in self._dirs
        self._dirs.append(new_dir)
        return new_dir

    def rm_tempdir(self, path):
        assert path in self._dirs
        self._dirs.remove(path)
        _log.debug("Cleaning up temp dir %s", path)
        shutil.rmtree(path)

    def cleanup(self):
        config = ConfigManager()
        if not config.get('keep_temp', False):
            for d in self._dirs:
                self.rm_tempdir(d)

    def tempdir_cleanup_handler(self, signum=None, frame=None):
        # delete temp files
        util.signal_logger(self.__class__.__name__, signum, frame, log=_log)
        self.cleanup()

# ---------------------------------------------------------------------------


class MDTFFramework(MDTFObjectBase):
    def __init__(self, cli_obj):
        super(MDTFFramework, self).__init__(
            name=self.__class__.__name__,
            _parent=None,
            status=ObjectStatus.ACTIVE
        )
        self.code_root = cli_obj.code_root
        self.pod_list = []
        self.cases = dict()
        self.global_env_vars = dict()
        self.multirun = False
        self.preprocess_data = True
        self.pods = dict()
        try:
            # load pod data
            pod_info_tuple = mdtf_info.load_pod_settings(self.code_root)
            # load log config
            log_config = cli.read_config_file(
                self.code_root, "logging.jsonc", site=cli_obj.site
            )
            self.configure(cli_obj, pod_info_tuple, log_config)
        except Exception as exc:
            tb_exc = traceback.TracebackException(*(sys.exc_info()))
            _log.critical("Framework caught exception %r", exc)
            print(''.join(tb_exc.format()))
            util.exit_handler(code=1)

    @property
    def _children(self):
        """Iterable of child objects associated with this object."""
        if self.multirun:
            return self.pods.values()
        else:
            return self.cases.values()

    @property
    def full_name(self):
        return self.name

    def configure(self, cli_obj, pod_info_tuple, log_config):
        """Wrapper for all configuration done based on CLI arguments.
        """
        self._cli_post_parse_hook(cli_obj)
        self.dispatch_classes(cli_obj)
        self.parse_mdtf_args(cli_obj, pod_info_tuple)
        # init singletons
        config = ConfigManager(cli_obj, pod_info_tuple,
            self.global_env_vars, self.cases, log_config)
        paths = PathManager(cli_obj)
        self.verify_paths(config, paths)
        _ = TempDirManager(paths.TEMP_DIR_ROOT, self.global_env_vars)
        translate = VariableTranslator(self.code_root)
        translate.read_conventions(self.code_root)

        # config should be read-only from here on
        self._post_parse_hook(cli_obj, config, paths)
        self._print_config(cli_obj, config, paths)

    def _cli_post_parse_hook(self, cli_obj):
        # gives subclasses the ability to customize CLI handler after parsing
        # although most of the work done by parse_mdtf_args
        pass

    def dispatch_classes(self, cli_obj):
        def _dispatch(setting):
            return cli_obj.imports[setting]

        self.DataSource = _dispatch('data_manager')
        self.EnvironmentManager = _dispatch('environment_manager')
        self.RuntimeManager = _dispatch('runtime_manager')
        self.OutputManager = _dispatch('output_manager')

    @staticmethod
    def _populate_from_cli(cli_obj, group_nm, target_d=None):
        if target_d is None:
            target_d = dict()
        for arg in cli_obj.iter_group_actions(subcommand=None, group=group_nm):
            key = arg.dest
            val = cli_obj.config.get(key, None)
            if val:  # assign nonempty items only
                target_d[key] = val
        return target_d

    def parse_mdtf_args(self, cli_obj, pod_info_tuple):
        """Parse script options returned by the CLI. For greater customizability,
        most of the functionality is spun out into sub-methods.
        """
        self.parse_flags(cli_obj)
        self.parse_env_vars(cli_obj)

        if not cli_obj.config.get('pod_list'):
            # pod_list is a separate object from the case_list in multirun mode
            _log.info("pod_list not defined separately from case_list."
                      "Will parse pod_list from cases case_list if present, or use PODs designated by"
                      "--all (default) or --example cli args")
            pod_list = cli_obj.config.pop('pods', [])
            self.pod_list = self.parse_pod_list(pod_list, pod_info_tuple)
        else:
            self.pod_list = cli_obj.config.get('pod_list')

        self.parse_case_list(cli_obj, pod_info_tuple)

    def parse_flags(self, cli_obj):
        if cli_obj.config.get('dry_run', False):
            cli_obj.config['test_mode'] = True

        if cli_obj.config.get('disable_preprocessor', False):
            _log.warning(("User disabled metadata checks and unit conversion in "
                          "preprocessor."),  extra={'tags': {util.ObjectLogTag.BANNER}})
        if cli_obj.config.get('overwrite_file_metadata', False):
            _log.warning(("User chose to overwrite input file metadata with "
                          "framework values (convention = '%s')."),
                         cli_obj.config.get('convention', ''),
                         extra={'tags': {util.ObjectLogTag.BANNER}}
            )
        if cli_obj.config.get('data_type') == 'multi_run':
            self.multirun = True
            _log.info("Running framework in multi-run mode ")
        else:
            _log.info("Running framework in single-run mode ")

        # verify CASE_ROOT_DIR, otherwise error raised about missing caselist is not informative
        try:
            if cli_obj.config.get('CASE_ROOT_DIR', ''):
                util.check_dir(cli_obj.config['CASE_ROOT_DIR'], 'CASE_ROOT_DIR',
                               create=False)
        except Exception as exc:
            _log.fatal((f"Mis-specified input for CASE_ROOT_DIR (received "
                        f"'{cli_obj.config.get('CASE_ROOT_DIR', '')}', caught {repr(exc)}.)"))
            util.exit_handler(code=1)

        if "no_pp" in cli_obj.config.get('data_manager').lower():
            self.preprocess_data = False

    def iter_children(self, child_type=None, status=None, status_neq=None):
        return super().iter_children(child_type, status, status_neq)

    def parse_env_vars(self, cli_obj):
        # don't think PODs use global env vars?
        # self.env_vars = self._populate_from_cli(cli_obj, 'PATHS', self.env_vars)
        self.global_env_vars['RGB'] = os.path.join(self.code_root,'shared','rgb')
        # globally enforce non-interactive matplotlib backend
        # see https://matplotlib.org/3.2.2/tutorials/introductory/usage.html#what-is-a-backend
        self.global_env_vars['MPLBACKEND'] = "Agg"

    def parse_pod_list(self, pod_list, pod_info_tuple):
        pod_data = pod_info_tuple.pod_data # pod names -> contents of settings file
        args = util.to_iter(pod_list, set)
        bad_args = []
        pods = []
        for arg in args:
            if arg == 'all':
                # add all PODs except example PODs
                pods.extend([p for p in pod_data if not p.lower().startswith('example')])
            elif arg == 'example' or arg == 'examples':
                # add example PODs
                if self.multirun:
                    pods.extend([p for p in pod_data if p.lower() == 'example_multicase'])
                else:
                    pods.extend([p for p in pod_data if p.lower() == 'example'])
            elif arg in pod_info_tuple.realm_data:
                # realm_data: realm name -> list of POD names
                # add all PODs for this realm
                pods.extend(pod_info_tuple.realm_data[arg])
            elif arg in pod_data:
                # add POD by name
                pods.append(arg)
            else:
                # unrecognized argument
                _log.error("POD identifier '%s' not recognized.", arg)
                bad_args.append(arg)

        if bad_args:
            valid_args = ['all', 'examples'] \
                + pod_info_tuple.sorted_realms \
                + pod_info_tuple.sorted_pods
            _log.critical(("The following POD identifiers were not recognized: "
                           "[%s].\nRecognized identifiers are: [%s].\n(Received --pods = %s)."),
                          ', '.join(f"'{p}'" for p in bad_args),
                          ', '.join(f"'{p}'" for p in valid_args),
                          str(list(args))
                          )
            util.exit_handler(code=1)

        pods = list(set(pods)) # delete duplicates
        if not pods:
            _log.critical(("ERROR: no PODs selected to be run. Do `./mdtf info pods`"
                           " for a list of available PODs, and check your -p/--pods argument."
                           f"\nReceived --pods = {str(list(args))}"))
            util.exit_handler(code=1)
        return pods

    def set_case_pod_list(self, case, cli_obj, pod_info_tuple):
        # if pods set from CLI, overwrite pods in case list
        # already finalized self.pod-list by the time we get here
        if not cli_obj.is_default['pods'] or not case.get('pod_list', None):
            return self.pod_list
        else:
            return self.parse_pod_list(case['pod_list'], pod_info_tuple)

    def parse_case(self, n, d, cli_obj, pod_info_tuple):
        # really need to move this into init of DataManager
        if 'CASE_ROOT_DIR' not in d and 'root_dir' in d:
            d['CASE_ROOT_DIR'] = d.pop('root_dir')
        case_convention = d.get('convention', '')
        if case_convention:
            d['convention'] = case_convention

        if not ('CASENAME' in d or ('model' in d and 'experiment' in d)):
            _log.warning(("Need to specify either CASENAME or model/experiment "
                "in caselist entry #%d, skipping."), n+1)
            return None
        _ = d.setdefault('model', d.get('convention', ''))
        _ = d.setdefault('experiment', '')
        _ = d.setdefault('CASENAME', '{}_{}'.format(d['model'], d['experiment']))

        for field in ['FIRSTYR', 'LASTYR', 'convention']:
            if not d.get(field, None):
                _log.warning(("No value set for %s in caselist entry #%d, "
                              "skipping."), field, n+1)
                return None
        # if pods set from CLI, overwrite pods in case list
        d['pod_list'] = self.set_case_pod_list(d, cli_obj, pod_info_tuple)
        return d

    def parse_case_list(self, cli_obj, pod_info_tuple):
        d = cli_obj.config # abbreviate
        if 'CASENAME' in d and d['CASENAME']:
            # defined case from CLI
            cli_d = self._populate_from_cli(cli_obj, 'MODEL')
            if 'CASE_ROOT_DIR' not in cli_d and d.get('root_dir', None):
                # CASE_ROOT was set positionally
                cli_d['CASE_ROOT_DIR'] = d['root_dir']
            case_list_in = [cli_d]
        else:
            case_list_in = util.to_iter(cli_obj.file_case_list)
        self.cases = dict()
        for i, case_d in enumerate(case_list_in):
            case = self.parse_case(i, case_d, cli_obj, pod_info_tuple)
            if case:
                self.cases[case['CASENAME']] = case
        if not self.cases:
            _log.critical(("No valid entries in case_list. Please specify "
                           "model run information.\nReceived:"
                           f"\n{util.pretty_print_json(case_list_in)}"))
            util.exit_handler(code=1)



    def _post_parse_hook(self, cli_obj, config, paths):
        # init other services
        pass

    def _print_config(self, cli_obj, config, paths):
        """Log end result of parsing package settings. This is only for the user's
        benefit; a machine-readable version which is usable for
        provenance/reproducibility is saved by the OutputManager as
        ``config_save.jsonc``.
        """
        d = dict()
        for n, case in enumerate(self.iter_children()):
            key = 'case_list({})'.format(n)
            d[key] = case
        d['paths'] = paths.toDict()
        d['paths'].pop('_unittest', None)
        d['settings'] = dict()
        all_groups = set(arg_gp.title for arg_gp in \
            cli_obj.iter_arg_groups(subcommand=None))
        settings_gps = all_groups.difference(
            ('parser','PATHS','MODEL','DIAGNOSTICS'))
        for group in settings_gps:
            d['settings'] = self._populate_from_cli(cli_obj, group, d['settings'])
        d['settings'] = {k:v for k,v in d['settings'].items() \
            if k not in d['paths']}
        d['env_vars'] = config.global_env_vars
        _log.info('PACKAGE SETTINGS:')
        _log.info(util.pretty_print_json(d))

    # --------------------------------------------------------------------

    @property
    def failed(self):
        """Overall success/failure of this run of the framework. Return True if
        any case or any POD has failed, else return False.
        """
        def _failed(obj):
            # need this workaround in case we failed early in init
            return (not hasattr(obj, 'failed')) or obj.failed

        # should be unnecessary if we've been propagating status correctly
        if self.status == ObjectStatus.FAILED or not self.cases:
            return True
        for case in self.iter_children():
            if _failed(case) or not hasattr(case, 'pods') or not case.pods:
                return True
            if any(_failed(p) for p in case.iter_children()):
                return True
        return False

    def main(self):
        new_d = dict()
        # single run mode
        if not self.multirun:
            self.cases = dict(list(self.cases.items())[0:1])
            for case_name, case_d in self.cases.items():
                _log.info("###core.py %s: initializing case '%s'.", self.full_name, case_name)
                case = self.DataSource(case_d, parent=self)
                case.setup()
                new_d[case_name] = case
            self.cases = new_d
            util.transfer_log_cache(close=True)

            for case_name, case in self.cases.items():
                if not case.failed:
                    if type(case).__name__ ==  'NoPPDataSource':
                        _log.info("### %s: Skipping Data Preprocessing for case '%s'."
                                  "Variables will not be renamed, and level extraction,"
                                  "will not be done on 4-D fields.",
                                  self.full_name, case_name)
                    else:
                        _log.info("### %s: requesting data for case '%s'.",
                                  self.full_name, case_name)
                        case.request_data()
                else:
                    _log.info(("### %s: initialization for case '%s' failed; skipping "
                               f"data request."), self.full_name, case_name)

                if not case.failed:
                    _log.info("### %s: running case '%s'.", self.full_name, case_name)
                    run_mgr = self.RuntimeManager(case, self.EnvironmentManager)
                    run_mgr.setup()
                    run_mgr.run()
                else:
                    _log.info(("### %s: Data request for case '%s' failed; skipping "
                               "execution."), self.full_name, case_name)

                out_mgr = self.OutputManager(case)
                out_mgr.make_output()
            tempdirs = TempDirManager()
            tempdirs.cleanup()
            print_summary(self)
            return 1 if self.failed else 0  # exit code
        # multirun mode
        else:
            # Import multirun methods here to avoid circular import problems
            # e.g., multirun.py inherits from diagnostic.py which inherits from core.py
            from src.diagnostic import MultirunDiagnostic, MultirunNoPPDiagnostic
            pod_dict = dict.fromkeys(self.pod_list, [])
            self.pods = pod_dict
            for pod in pod_dict.keys():
                if self.preprocess_data:
                    pod_dict[pod] = MultirunDiagnostic.from_config(pod, parent=self)
                # Initialize the pod as a MultirunDiagnostic object
                # Attach the caselist dict, and append case-specific attributes to each case object
                # Set the POD attributes including paths, pod_env_vars, and the convention
                # Append the varlist and import variable information from the pod settings file
                else:  # initialize noPP object
                    pod_dict[pod] = MultirunNoPPDiagnostic.from_config(pod, parent=self)
                # Translate varlist variables and metadata
                # Perform data preprocessing
                pod_dict[pod].setup_pod()
                # query the data
                # request the data
                util.transfer_log_cache(close=True)
                if type(pod_dict[pod]).__name__ == 'MultirunNoPPDiagnostic':
                    _log.info("### %s: Skipping Data Preprocessing for POD '%s'."
                              "Variables will not be renamed, and level extraction,"
                              "will not be done on 4-D fields.",
                              self.full_name, pod)
                else:
                    for case_name, case in pod_dict[pod].cases.items():
                        if not case.failed:
                            _log.info("### %s: requesting data for case '%s'.",
                                      self.full_name, case_name)
                            case.request_data(pod_dict[pod])
                        else:
                            _log.info(("### %s: initialization for case '%s' failed; skipping "
                                       f"data request."), self.full_name, case_name)

            if not any(p.failed for p in self.pods.values()):
                _log.info("### %s: running pods '%s'.", self.full_name, [p for p in pod_dict.keys()])
                run_mgr = self.RuntimeManager(self.pods, self.EnvironmentManager, self)
                run_mgr.setup()
                run_mgr.run(self)
            else:
                _log.info(("### %s: Data request for pod '%s' failed; skipping "
                           "execution."), self.full_name, pod)

            for p in self.pods.values():
                out_mgr = self.OutputManager(p)
                out_mgr.make_output(p)
            tempdirs = TempDirManager()
            tempdirs.cleanup()
            print_multirun_summary(self)
            return 0 if not any(v.failed for v in self.pods.values()) else 1  # exit code

# --------------------------------------------------------------------


def print_summary(fmwk):
    def summary_info_tuple(case):
        """Debug information; will clean this up.
        """
        if not hasattr(case, 'pods') or not case.pods:
            return (
                ['dummy sentinel string'], [],
                getattr(case, 'MODEL_OUT_DIR', '<ERROR: dir not created.>')
            )
        else:
            return (
                [p_name for p_name, p in case.pods.items() if p.failed],
                [p_name for p_name, p in case.pods.items() if not p.failed],
                getattr(case, 'MODEL_OUT_DIR', '<ERROR: dir not created.>')
            )

    d = {c_name: summary_info_tuple(c) for c_name, c in fmwk.cases.items()}
    failed = any(len(tup[0]) > 0 for tup in d.values())
    _log.info('\n' + (80 * '-'))
    if failed:
        _log.info(f"Exiting with errors.")
        for case_name, tup in d.items():
            _log.info(f"Summary for {case_name}:")
            if tup[0][0] == 'dummy sentinel string':
                _log.info('\tAn error occurred in setup. No PODs were run.')
            else:
                if tup[1]:
                    _log.info((f"\tThe following PODs exited normally: "
                        f"{', '.join(tup[1])}"))
                if tup[0]:
                    _log.info((f"\tThe following PODs raised errors: "
                        f"{', '.join(tup[0])}"))
            _log.info(f"\tOutput written to {tup[2]}")
    else:
        _log.info(f"Exiting normally.")
        for case_name, tup in d.items():
            _log.info(f"Summary for {case_name}:")
            _log.info(f"\tAll PODs exited normally.")
            _log.info(f"\tOutput written to {tup[2]}")


def print_multirun_summary(fmwk):
    def summary_info_tuple(pod):
        """Debug information; will clean this up.
        """
        return (
            [p_name for p_name, p in pod.cases.items() if p.failed],
            [p_name for p_name, p in pod.cases.items() if not p.failed],
            getattr(pod, 'POD_OUT_DIR', '<ERROR: dir not created.>')
        )

    d = {p_name: summary_info_tuple(p) for p_name, p in fmwk.pods.items()}
    failed = any(len(tup[0]) > 0 for tup in d.values())
    _log.info('\n' + (80 * '-'))
    if failed:
        _log.info(f"Exiting with errors.")
        for case_name, tup in d.items():
            _log.info(f"Summary for {case_name}:")
            if tup[0][0] == 'dummy sentinel string':
                _log.info('\tAn error occurred in setup. No PODs were run.')
            else:
                if tup[1]:
                    _log.info((f"\tThe following PODs exited normally: "
                               f"{', '.join(tup[1])}"))
                if tup[0]:
                    _log.info((f"\tThe following PODs raised errors: "
                               f"{', '.join(tup[0])}"))
            _log.info(f"\tOutput written to {tup[2]}")
    else:
        _log.info(f"Exiting normally.")
        for case_name, tup in d.items():
            _log.info(f"Summary for {case_name}:")
            _log.info(f"\tAll PODs exited normally.")
            _log.info(f"\tOutput written to {tup[2]}")
        fmwk.status = ObjectStatus.SUCCEEDED<|MERGE_RESOLUTION|>--- conflicted
+++ resolved
@@ -7,19 +7,15 @@
 import collections
 import copy
 import dataclasses as dc
-import glob
 import shutil
 import signal
 import tempfile
 import traceback
 import typing
-from src import util, cli, mdtf_info, data_model, units
-from src.units import Units
+from src import util, cli, mdtf_info
 
 import logging
 _log = logging.getLogger(__name__)
-
-
 
 
 @util.mdtf_dataclass
@@ -36,7 +32,7 @@
     _id: util.MDTF_ID = None
     name: str = util.MANDATORY
     _parent: typing.Any = dc.field(default=util.MANDATORY, compare=False)
-    status: ObjectStatus = dc.field(default=ObjectStatus.NOTSET, compare=False)
+    status: util.ObjectStatus = dc.field(default=util.ObjectStatus.NOTSET, compare=False)
 
     def __post_init__(self):
         if self._id is None:
@@ -63,11 +59,11 @@
 
     @property
     def failed(self):
-        return self.status == ObjectStatus.FAILED # abbreviate
+        return self.status == util.ObjectStatus.FAILED # abbreviate
 
     @property
     def active(self):
-        return self.status == ObjectStatus.ACTIVE # abbreviate
+        return self.status == util.ObjectStatus.ACTIVE # abbreviate
 
     @property
     @abc.abstractmethod
@@ -111,7 +107,7 @@
 
         # if all children have failed, deactivate self
         if not self.failed and \
-            next(self.iter_children(status_neq=ObjectStatus.FAILED), None) is None:
+            next(self.iter_children(status_neq=util.ObjectStatus.FAILED), None) is None:
             self.deactivate(util.ChildFailureEvent(self), level=None)
 
     # level at which to log deactivation events
@@ -121,20 +117,20 @@
         # always log exceptions, even if we've already failed
         self.log.store_exception(exc)
 
-        if not (self.failed or self.status == ObjectStatus.SUCCEEDED):
+        if not (self.failed or self.status == util.ObjectStatus.SUCCEEDED):
             # only need to log and update on status change for still-active objs
             if level is None:
                 level = self._deactivation_log_level # default level for child class
             self.log.log(level, "Deactivated %s due to %r.", self.full_name, exc)
 
             # update status on self
-            self.status = ObjectStatus.FAILED
+            self.status = util.ObjectStatus.FAILED
             if self._parent is not None:
                 # call handler on parent, which may change parent and/or siblings
                 self._parent.child_deactivation_handler(self, exc)
                 self._parent.child_status_update()
             # update children (deactivate all)
-            for obj in self.iter_children(status_neq=ObjectStatus.FAILED):
+            for obj in self.iter_children(status_neq=util.ObjectStatus.FAILED):
                 obj.deactivate(util.PropagatedEvent(exc=exc, parent=self), level=None)
 
 # -----------------------------------------------------------------------------
@@ -186,63 +182,6 @@
         )
 
 
-<<<<<<< HEAD
-=======
-class PathManager(util.Singleton, util.NameSpace):
-    """:class:`~util.Singleton` holding the root directories for all paths used
-    by the code.
-    """
-    def __init__(self, cli_obj=None, env_vars=None, unittest=False):
-        self._unittest = unittest
-        if self._unittest:
-            for path in ['CODE_ROOT', 'OBS_DATA_ROOT', 'MODEL_DATA_ROOT',
-                         'WORKING_DIR', 'OUTPUT_DIR']:
-                setattr(self, path, 'TEST_'+path)
-            self.TEMP_DIR_ROOT = self.WORKING_DIR
-        else:
-            # normal code path
-            self.CODE_ROOT = cli_obj.code_root
-            assert os.path.isdir(self.CODE_ROOT)
-
-            d = cli_obj.config
-            env = os.environ.copy()
-            if env_vars:
-                env.update(env_vars)
-            # set following explictly: redundant, but keeps linter from complaining
-            self.OBS_DATA_ROOT = self._init_path('OBS_DATA_ROOT', d, env=env)
-            self.MODEL_DATA_ROOT = self._init_path('MODEL_DATA_ROOT', d, env=env)
-            self.WORKING_DIR = self._init_path('WORKING_DIR', d, env=env)
-            self.OUTPUT_DIR = self._init_path('OUTPUT_DIR', d, env=env)
-
-            if not self.OUTPUT_DIR:
-                self.OUTPUT_DIR = self.WORKING_DIR
-
-            # set as attribute any CLI setting that has "action": "PathAction"
-            # in its definition in the .jsonc file
-            cli_paths = [act.dest for act in cli_obj.iter_actions()
-                         if isinstance(act, cli.PathAction)]
-            if 'micromamba_exe' in d:
-                if os.path.exists(d['micromamba_exe']):
-                    cli_paths.append('micromamba_exe')
-
-            if not cli_paths:
-                _log.warning("Didn't get list of paths from CLI.")
-            for key in cli_paths:
-                self[key] = self._init_path(key, d, env=env)
-                if key in d:
-                    d[key] = self[key]
-
-            # set root directory for TempDirManager
-            if not getattr(self, 'TEMP_DIR_ROOT', ''):
-                if 'MDTF_TMPDIR' in env:
-                    self.TEMP_DIR_ROOT = env['MDTF_TMPDIR']
-                else:
-                    # default to writing temp files in working directory
-                    self.TEMP_DIR_ROOT = self.WORKING_DIR
->>>>>>> 66eff18e
-
-
-
 class TempDirManager(util.Singleton):
     _prefix = 'MDTF_temp_'
 
@@ -300,7 +239,7 @@
         super(MDTFFramework, self).__init__(
             name=self.__class__.__name__,
             _parent=None,
-            status=ObjectStatus.ACTIVE
+            status=util.ObjectStatus.ACTIVE
         )
         self.code_root = cli_obj.code_root
         self.pod_list = []
@@ -344,11 +283,11 @@
         # init singletons
         config = ConfigManager(cli_obj, pod_info_tuple,
             self.global_env_vars, self.cases, log_config)
-        paths = PathManager(cli_obj)
+        paths = util.PathManager(cli_obj)
         self.verify_paths(config, paths)
         _ = TempDirManager(paths.TEMP_DIR_ROOT, self.global_env_vars)
-        translate = VariableTranslator(self.code_root)
-        translate.read_conventions(self.code_root)
+        #translate = translate.VariableTranslator(self.code_root)
+        #translate.read_conventions(self.code_root)
 
         # config should be read-only from here on
         self._post_parse_hook(cli_obj, config, paths)
@@ -586,7 +525,7 @@
             return (not hasattr(obj, 'failed')) or obj.failed
 
         # should be unnecessary if we've been propagating status correctly
-        if self.status == ObjectStatus.FAILED or not self.cases:
+        if self.status == util.ObjectStatus.FAILED or not self.cases:
             return True
         for case in self.iter_children():
             if _failed(case) or not hasattr(case, 'pods') or not case.pods:
@@ -769,4 +708,4 @@
             _log.info(f"Summary for {case_name}:")
             _log.info(f"\tAll PODs exited normally.")
             _log.info(f"\tOutput written to {tup[2]}")
-        fmwk.status = ObjectStatus.SUCCEEDED+        fmwk.status = util.ObjectStatus.SUCCEEDED