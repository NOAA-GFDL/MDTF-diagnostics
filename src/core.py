--- conflicted
+++ resolved
@@ -62,31 +62,8 @@
         if self._parent is None: 
             return util.OBJ_LOG_ROOT # framework: root of tree
         else:
-<<<<<<< HEAD
             _log_name = f"{self.name}_{self._id}".replace('.', '_')
             return f"{self._parent._log_name}.{_log_name}"
-=======
-            case_list_in = util.to_iter(cli_obj.file_case_list)
-        case_list = []
-        for i, case_d in enumerate(case_list_in):
-            case = self.parse_case(i, case_d, cli_obj, pod_info_tuple)
-            if case:
-                case_list.append(case)
-        if not case_list:
-            _log.critical(("No valid entries in case_list. Please specify "
-                "model run information.\nReceived:"
-                f"\n{util.pretty_print_json(case_list_in)}"))
-            exit(1)
-        self.case_list = case_list
-
-    def parse_case(self, n, d, cli_obj, pod_info_tuple):
-        # really need to move this into init of DataManager
-        if 'CASE_ROOT_DIR' not in d and 'root_dir' in d:
-            d['CASE_ROOT_DIR'] = d.pop('root_dir')
-        case_convention = d.get('convention', '')
-        if case_convention:
-            d['convention'] = case_convention
->>>>>>> 62020720
 
     @property
     def full_name(self):
@@ -977,12 +954,13 @@
             case_list_in = [cli_d]
         else:
             case_list_in = util.to_iter(cli_obj.file_case_list)
+        self.cases = dict()
         for i, case_d in enumerate(case_list_in):
             case = self.parse_case(i, case_d, cli_obj, pod_info_tuple)
             if case:
                 self.cases[case['CASENAME']] = case
         if not self.cases:
-            _log.critical(("ERROR: no valid entries in case_list. Please specify "
+            _log.critical(("No valid entries in case_list. Please specify "
                 "model run information.\nReceived:"
                 f"\n{util.pretty_print_json(case_list_in)}"))
             exit(1)
