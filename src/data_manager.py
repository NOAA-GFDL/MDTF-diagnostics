import os
import sys
import glob
import shutil
import atexit
import signal
from abc import ABCMeta, abstractmethod
import util
import datelabel
from util import setenv # fix
from shared_diagnostic import PodRequirementFailure

class DataSet(util.Namespace):
    """Class to describe datasets.

    `https://stackoverflow.com/a/48806603`_ for implementation.
    """
    def __init__(self, *args, **kwargs):
        super(DataSet, self).__init__(*args, **kwargs)
        for key in ['name', 'units', 'date_range', 'date_freq', 
            'remote_resource', 'local_resource']:
            if key not in self:
                self[key] = None

        if ('var_name' in self) and (self.name is None):
            self.name = self.var_name
        if ('freq' in self) and (self.date_freq is None):
            self.date_freq = datelabel.DateFrequency(self.freq)

    def copy(self, new_name=None):
        temp = super(DataSet, self).copy()
        if new_name is not None:
            temp.name = new_name
        return temp  

    def _freeze(self):
        """Return immutable representation of (current) attributes.

        Exclude attributes starting with 'nohash_' from the comparison, in case 
        we want DataSets with different timestamps, temporary directories, etc.
        to compare as equal.
        """
        d = self.toDict()
        keys_to_hash = [k for k in d.keys() if not k.startswith('nohash_')]
        return tuple((k, repr(d[k])) for k in sorted(keys_to_hash))

    def tempdir(self):
        """Set temporary directory deterministically.
        """
        return 'MDTF_temp_{}'.format(hex(self.__hash__()))

class DataQueryFailure(Exception):
    """Exception signaling a failure to find requested data in the remote location. 
    
    Raised by :meth:`~data_manager.DataManager.queryData` to signal failure of a
    data query. Should be caught properly in :meth:`~data_manager.DataManager.planData`
    or :meth:`~data_manager.DataManager.fetchData`.
    """
    def __init__(self, dataset, msg=None):
        self.dataset = dataset
        self.msg = msg

    def __str__(self):
        if self.msg is not None:
            return 'Query failure for {}: {}.'.format(self.dataset.name, self.msg)
        else:
            return 'Query failure for {}.'.format(self.dataset.name)

class DataManager(object):
    # analogue of TestFixture in xUnit
    __metaclass__ = ABCMeta

    def __init__(self, case_dict, config={}, verbose=0):
        self.case_name = case_dict['CASENAME']
        self.model_name = case_dict['model']
        self.firstyr = datelabel.Date(case_dict['FIRSTYR'])
        self.lastyr = datelabel.Date(case_dict['LASTYR'])
        self.date_range = datelabel.DateRange(self.firstyr, self.lastyr)


        if 'variable_convention' in case_dict:
            self.convention = case_dict['variable_convention']
        else:
            self.convention = 'CF' # default to assuming CF-compliance
        if 'pod_list' in case_dict:
            # run a set of PODs specific to this model
            self.pod_list = case_dict['pod_list'] 
        else:
            self.pod_list = config['pod_list'] # use global list of PODs      
        self.pods = []

        paths = util.PathManager()
        self.__dict__.update(paths.modelPaths(self))

        # delete temp files if we're killed
        atexit.register(self.abortHandler)
        signal.signal(signal.SIGTERM, self.abortHandler)
        signal.signal(signal.SIGINT, self.abortHandler)

    def iter_vars(self):
        """Generator iterating over all variables in all pods.
        """
        for p in self.pods:
            for var in p.varlist:
                yield var

    def iter_remotes(self):
        """Generator iterating over remote_resource attributes of pods' variables.
        """
        for var in self.iter_vars():
            for file_ in var.remote_resource:
                yield file_


    # -------------------------------------

    def setUp(self, config):
        self._setup_model_paths()
        self._set_model_env_vars(config)
        self._setup_html()
        for pod in self.pods:
            self._setup_pod(pod)

    def _setup_model_paths(self, verbose=0):
        util.check_required_dirs(
            already_exist =[], 
            create_if_nec = [self.MODEL_WK_DIR, self.MODEL_DATA_DIR], 
            verbose=verbose)

    def _set_model_env_vars(self, config, verbose=0):
        setenv("DATADIR", self.MODEL_DATA_DIR, config['envvars'],
            verbose=verbose)
        setenv("variab_dir", self.MODEL_WK_DIR, config['envvars'],
            verbose=verbose)

        setenv("CASENAME", self.case_name, config['envvars'],
            verbose=verbose)
        setenv("model", self.model_name, config['envvars'],
            verbose=verbose)
        setenv("FIRSTYR", self.firstyr, config['envvars'],
            verbose=verbose)
        setenv("LASTYR", self.lastyr, config['envvars'],
            verbose=verbose)

        translate = util.VariableTranslator()
        # todo: set/unset for multiple models
        # verify all vars requested by PODs have been set
        assert self.convention in translate.field_dict, \
            "Variable name translation doesn't recognize {}.".format(self.convention)
        for key, val in translate.field_dict[self.convention].items():
            setenv(key, val, config['envvars'], verbose=verbose)

    def _setup_html(self):
        if os.path.isfile(os.path.join(self.MODEL_WK_DIR, 'index.html')):
            print("WARNING: index.html exists, not re-creating.")
        else: 
            paths = util.PathManager()
            html_dir = os.path.join(paths.CODE_ROOT, 'src', 'html')
            shutil.copy2(
                os.path.join(html_dir, 'mdtf_diag_banner.png'), self.MODEL_WK_DIR
            )
            shutil.copy2(
                os.path.join(html_dir, 'mdtf1.html'), 
                os.path.join(self.MODEL_WK_DIR, 'index.html')
            )

    def _setup_pod(self, pod):
        paths = util.PathManager()
        translate = util.VariableTranslator()
        pod.__dict__.update(paths.modelPaths(self))
        pod.__dict__.update(paths.podPaths(pod))

        # express varlist as DataSet objects
        ds_list = []
        for var in pod.varlist:
            cf_name = translate.toCF(pod.convention, var['var_name'])
            var['CF_name'] = cf_name
            var['name_in_model'] = translate.fromCF(self.convention, cf_name)
            if 'alternates' in var:
                var['alternates'] = [
                    translate.fromCF(self.convention, translate.toCF(pod.convention, var2)) \
                        for var2 in var['alternates']
                ] # only list of translated names, not full DataSets
            var['date_range'] = self.date_range
            ds = DataSet(**var)
            ds.local_resource = self.local_path(ds)
            ds_list.append(ds)
        pod.varlist = ds_list

    # -------------------------------------

    def local_path(self, dataset):
        """Returns the absolute path of the local copy of the file for dataset.

        This determines the local model data directory structure, which is
        `$MODEL_DATA_ROOT/<CASENAME>/<freq>/<CASENAME>.<var name>.<freq>.nc'`.
        Files not following this convention won't be found.
        """
        freq = dataset.date_freq.format_local()
        return os.path.join(
            self.MODEL_DATA_DIR, freq,
            "{}.{}.{}.nc".format(
                self.case_name, dataset.name_in_model, freq)
        )

    def fetch_data(self, verbose=0):
        for pod in self.pods:
            new_varlist = []
            for var in pod.varlist:
                try:
                    new_varlist.extend(self._query_dataset_and_alts(var))
                except DataQueryFailure:
                    print "Data query failed on pod {}".format(pod.name)
                    continue
            pod.varlist = new_varlist

        # TODO: better way to handle these two options
        data_to_fetch = self.plan_data_fetching()
        if data_to_fetch is not None:
            # explicit list of files/resources
            for file_ in data_to_fetch:
                self.fetch_dataset(file_)
        else:
            # fetch_dataset will figure out files from info in vars
            for var in self.iter_vars():
                self.fetch_dataset(var)

        # do translation/ transformations of data here
        self.process_fetched_data()

        for pod in self.pods:
            try:
                self._check_for_varlist_files(pod.varlist, verbose)
                if (verbose > 0): print "No known missing required input files"
            except Exception as exc:
                # will re-raise inside pod.setUp -- a hack for now; should really
                # move _check_for_varlist_files back to pod.setUp
                pod.skipped = PodRequirementFailure(pod, str(exc))
                continue

    def _query_dataset_and_alts(self, dataset):
        """Wrapper for query_dataset that looks for alternate variables.

        Note: 
            This has a different interface than 
            :meth:`~data_manager.DataManager.query_dataset`. That method returns
            nothing but populates the remote_resource attribute of its argument.
            This method returns a list of :obj:`~data_manager.DataManager.DataSet`s.

        Args:
            dataset (:obj:`~data_manager.DataManager.DataSet`): Requested variable
                to search for.
        
        Returns: :obj:`list` of :obj:`~data_manager.DataManager.DataSet`.
        """
        try:
            self.query_dataset(dataset)
            return [dataset]
        except DataQueryFailure:
            print "Couldn't find {}, trying alternates".format(dataset.name)
            if len(dataset.alternates) == 0:
                print "Couldn't find {} & no alternates".format(dataset.name)
                raise
            # check for all alternates
            alt_vars = [dataset.copy(new_name=alt_var) for alt_var in dataset.alternates]
            for alt_var in alt_vars:
                alt_var.name_in_model = alt_var.name
<<<<<<< HEAD
=======
                alt_var.alternates = []
>>>>>>> 3874bef2
                try: 
                    self.query_dataset(alt_var)
                except DataQueryFailure:
                    print "Couldn't find alternate data {}".format(alt_var.name)
                    raise
            return alt_vars

    def plan_data_fetching(self):
        """Process list of requested data to make data fetching efficient.

        This is intended as a hook to be used by subclasses. Default behavior is
        to delete from the list duplicate datasets and datasets where a local
        copy of the data already exists and is current (as determined by 
        :meth:`~data_manager.DataManager.local_data_is_current`).
        
        Returns: collection of :class:`~data_manager.DataManager.DataSet`
            objects.
        """
        # remove duplicates from list of all remote_resources
        unique_data = set(self.iter_remotes())
        # filter out any data we've previously fetched that's up to date
        return [d for d in unique_data if not self.local_data_is_current(d)]
    
    def local_data_is_current(self, dataset):
        """Determine if local copy of data needs to be refreshed.

        This is intended as a hook to be used by subclasses. Default is to always
        return `False`, ie always fetch remote data.

        Returns: `True` if local copy of data exists and remote copy hasn't been
            updated.
        """
        return False

    # following are specific details that must be implemented in child class 
    @abstractmethod
    def query_dataset(self, dataset):
        pass

    @abstractmethod
    def fetch_dataset(self, dataset):
        pass

    @abstractmethod
    def process_fetched_data(self):
        pass

    def _check_for_varlist_files(self, varlist, verbose=0):
        """Verify that all data files needed by a POD exist locally.
        
        Private method called by :meth:`~data_manager.DataManager.fetchData`.

        Args:
            varlist (:obj:`list` of :obj:`dict`): Contents of the varlist portion 
                of the POD's settings.yml file.
            verbose (:obj:`int`, optional): Logging verbosity level. Default 0.

        Raises: :exc:`~shared_diagnostic.PodRequirementFailure` if all required
            files aren't found.
        """
        func_name = "\t \t check_for_varlist_files :"
        if ( verbose > 2 ): print func_name+" check_for_varlist_files called with ", varlist
        found_list = []
        missing_list = []
        for ds in varlist:
            if (verbose > 2 ): print func_name +" "+ds.name
            filepath = self.local_path(ds)

            if (os.path.isfile(filepath)):
                print "found ",filepath
                found_list.append(filepath)
                continue
            if (not ds.required):
                print "WARNING: optional file not found ",filepath
                continue
            if not (('alternates' in ds.__dict__) and (len(ds.alternates)>0)):
                print "ERROR: missing required file ",filepath,". No alternatives found"
                missing_list.append(filepath)
            else:
                alt_list = ds.alternates
                print "WARNING: required file not found ",filepath,"\n \t Looking for alternatives: ",alt_list
                for alt_item in alt_list: # maybe some way to do this w/o loop since check_ takes a list
                    if (verbose > 1): print "\t \t examining alternative ",alt_item
                    new_ds = ds.copy()  # modifyable dict with all settings from original
                    new_ds.name_in_model = alt_item # translation done in DataManager._setup_pod()
                    del ds.alternates    # remove alternatives (could use this to implement multiple options)
                    if ( verbose > 2): print "created new_var for input to check_for_varlist_files"
                    new_files = self._check_for_varlist_files([new_ds],verbose=verbose)
                    found_list.extend(new_files['found_files'])
                    missing_list.extend(new_files['missing_files'])
        # remove empty list entries
        found_list = filter(None, found_list)
        missing_list = filter(None, missing_list)
        if (verbose > 2): print "check_for_varlist_files returning ",missing_list
        if missing_list:
            raise Exception(
                "Couldn't find required model data files:\n\t{}".format(
                    "\n\t".join(missing_list)
                ))
        else:
            if (verbose > 0): print "No known missing required input files"

    # -------------------------------------

    def tearDown(self, config):
        # TODO: handle OSErrors in all of these
        self._backup_config_file(config)
        self._make_tar_file()
        self._copy_to_output()
        paths = util.PathManager()
        paths.cleanup()

    def _backup_config_file(self, config, verbose=0):
        # Record settings in file variab_dir/config_save.yml for rerunning
        out_file = os.path.join(self.MODEL_WK_DIR, 'config_save.yml')
        if os.path.isfile(out_file):
            out_fileold = os.path.join(self.MODEL_WK_DIR, 'config_save.yml.old')
            if verbose > 1: 
                print "WARNING: moving existing namelist file to ", out_fileold
            shutil.move(out_file, out_fileold)
        util.write_yaml(config, out_file)

    def _make_tar_file(self):
        # Make tar file
        if os.environ["make_variab_tar"] == "0":
            print "Not making tar file because make_variab_tar = 0"
            return

        print "Making tar file because make_variab_tar = ",os.environ["make_variab_tar"]
        if os.path.isfile(self.MODEL_WK_DIR+'.tar'):
            print "Moving existing {0}.tar to {0}.tar.old".format(self.MODEL_WK_DIR)
            shutil.move(self.MODEL_WK_DIR+'.tar', self.MODEL_WK_DIR+'.tar.old')

        print "Creating {}.tar".format(self.MODEL_WK_DIR)
        # not running in shell, so don't need to quote globs
        tar_flags = ["--exclude=*.{}".format(s) for s in ['netCDF','nc','ps','PS']]
        util.run_command(['tar', '-cf', '{}.tar'.format(self.MODEL_WK_DIR),
            self.MODEL_WK_DIR ] + tar_flags
        )

    def _copy_to_output(self):
        paths = util.PathManager()
        if paths.OUTPUT_DIR != paths.WORKING_DIR:
            if os.path.exists(self.MODEL_OUT_DIR):
                shutil.rmtree(self.MODEL_OUT_DIR)
            shutil.copytree(self.MODEL_WK_DIR, self.MODEL_OUT_DIR)

    def abortHandler(self, *args):
        # delete any temp files if we're killed
        # normal operation should call tearDown for organized cleanup
        paths = util.PathManager()
        paths.cleanup()


class LocalfileDataManager(DataManager):
    # Assumes data files are already present in required directory structure 
    def query_dataset(self, dataset):
        path = self.local_path(dataset)
        if os.path.isfile(path):
            dataset.remote_resource = path
        else:
            raise DataQueryFailure(dataset, 'File not found at {}'.format(path))
    
    def local_data_is_current(self, dataset):
        return True 

    def fetch_dataset(self, dataset):
        dataset.local_resource = dataset.remote_resource

    def process_fetched_data(self):
        pass<|MERGE_RESOLUTION|>--- conflicted
+++ resolved
@@ -265,10 +265,7 @@
             alt_vars = [dataset.copy(new_name=alt_var) for alt_var in dataset.alternates]
             for alt_var in alt_vars:
                 alt_var.name_in_model = alt_var.name
-<<<<<<< HEAD
-=======
                 alt_var.alternates = []
->>>>>>> 3874bef2
                 try: 
                     self.query_dataset(alt_var)
                 except DataQueryFailure:
