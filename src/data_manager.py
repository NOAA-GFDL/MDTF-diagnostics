"""Classes for querying, fetching and preprocessing model data requested by the
PODs.
"""
import os
import abc
import collections
import dataclasses
import itertools
import signal
from src import util, core, diagnostic, preprocessor, cmip6
import pandas as pd
import intake_esm

import logging
_log = logging.getLogger(__name__)

class AbstractQueryMixin(abc.ABC):
    @abc.abstractmethod
    def query_dataset(self, var): 
        """Sets remote_data attribute on var or raises an exception."""
        pass

    @abc.abstractmethod
    def iter_data_keys(self, var):
        """Generator iterating over the data_keys (query results) for var 
        corresponding to the selected experiment (assumed set in DataSource 
        instance's state)."""
        pass

    @abc.abstractmethod
    def remote_data(self, data_key):
        """Translates between data_keys (output of query_data) and paths, urls, 
        etc. (input to fetch_data.)"""
        pass

    def setup_query(self):
        """Called once, before the iterative query_and_fetch() process starts.
        Use to, eg, initialize database or remote filesystem connections.
        """
        pass

    def pre_query_hook(self, vars):
        """Called before querying the presence of a new batch of variables."""
        pass

    def set_experiment(self):
        """Called after querying the presence of a new batch of variables, to 
        filter or otherwise ensure that the returned remote_data for *all* 
        variables comes from the same experimental run of the model."""
        pass

    def post_query_hook(self, vars):
        """Called after select_experiment(), after each query of a new batch of 
        variables."""
        pass

    def tear_down_query(self):
        """Called once, after the iterative query_and_fetch() process ends.
        Use to, eg, close database or remote filesystem connections.
        """
        pass

class AbstractFetchMixin(abc.ABC):
    @abc.abstractmethod
    def fetch_dataset(self, var, remote_data): 
        """Returns list of identifiers for fetched data (paths to locally 
        downloaded copies of data) or raises an exception."""
        pass

    def setup_fetch(self):
        """Called once, before the iterative query_and_fetch() process starts.
        Use to, eg, initialize database or remote filesystem connections.
        """
        pass

    def pre_fetch_hook(self, vars):
        """Called before fetching each batch of query results."""
        pass

    def post_fetch_hook(self, vars):
        """Called after fetching each batch of query results."""
        pass

    def tear_down_fetch(self):
        """Called once, after the iterative query_and_fetch() process ends.
        Use to, eg, close database or remote filesystem connections.
        """
        pass

class AbstractDataSource(abc.ABC):
    @abc.abstractmethod
    def __init__(self, case_dict): pass

    @abc.abstractmethod
    def query_dataset(self, var): 
        """Sets remote_data attribute on var or raises an exception."""
        pass

    @abc.abstractmethod
    def fetch_dataset(self, var, remote_data): 
        """Returns list of identifiers for fetched data (paths to locally 
        downloaded copies of data) or raises an exception."""
        pass

    @abc.abstractmethod
    def iter_data_keys(self, var):
        """Generator iterating over the data_keys (query results) for var 
        corresponding to the selected experiment (assumed set in DataSource 
        instance's state)."""
        pass

    @abc.abstractmethod
    def remote_data(self, data_key):
        """Translates between data_keys (output of query_data) and paths, urls, 
        etc. (input to fetch_data.)"""
        pass

    def pre_query_and_fetch_hook(self):
        """Called once, before the iterative query_and_fetch() process starts.
        Use to, eg, initialize database or remote filesystem connections.
        """
        # call methods if we're using mixins; if not, child classes will override
        if hasattr(self, 'setup_query'):
            self.setup_query()
        if hasattr(self, 'setup_fetch'):
            self.setup_fetch()

    def pre_query_hook(self, vars):
        """Called before querying the presence of a new batch of variables."""
        pass

    def pre_fetch_hook(self, vars):
        """Called before fetching each batch of query results."""
        pass

    def set_experiment(self):
        """Called after querying the presence of a new batch of variables, to 
        filter or otherwise ensure that the returned remote_data for *all* 
        variables comes from the same experimental run of the model."""
        pass

    def post_query_hook(self, vars):
        """Called after select_experiment(), after each query of a new batch of 
        variables."""
        pass

    def post_fetch_hook(self, vars):
        """Called after fetching each batch of query results."""
        pass

    def post_query_and_fetch_hook(self):
        """Called once, after the iterative query_and_fetch() process ends.
        Use to, eg, close database or remote filesystem connections.
        """
        # call methods if we're using mixins; if not, child classes will override
        if hasattr(self, 'tear_down_query'):
            self.tear_down_query()
        if hasattr(self, 'tear_down_fetch'):
            self.tear_down_fetch()

# --------------------------------------------------------------------------

PodVarTuple = collections.namedtuple('PodVarTuple', ['pod', 'var'])

@util.mdtf_dataclass
class DataSourceAttributesBase():
    """Attributes that any DataSource must specify.
    """
    CASENAME: str = util.MANDATORY
    FIRSTYR: str = util.MANDATORY
    LASTYR: str = util.MANDATORY
    date_range: util.DateRange = dataclasses.field(init=False)

    def __post_init__(self):
        self.date_range = util.DateRange(self.FIRSTYR, self.LASTYR)

class DataSourceBase(AbstractDataSource, metaclass=util.MDTFABCMeta):
    """Base class for handling the data needs of PODs. Executes query for 
    requested model data against the remote data source, fetches the required 
    data locally, preprocesses it, and performs cleanup/formatting of the POD's 
    output.
    """
    _AttributesClass = util.abstract_attribute()
    _DiagnosticClass = util.abstract_attribute()
    _PreprocessorClass = util.abstract_attribute()

    def __init__(self, case_dict):
        config = core.ConfigManager()
        translate = core.VariableTranslator()
        self._id = 0
        self.id_number = itertools.count(start=1) # IDs for PODs, vars
        self.strict = config.get('strict', False)
        self.attrs = util.coerce_to_dataclass(case_dict, self._AttributesClass, init=True)
        self.pods = case_dict.get('pod_list', [])
        # data_key -> local path of successfully fetched data
        self.local_data = dict()
        # VarlistEntry _id -> list of data_keys for which preprocessing failed
        self.failed_data = collections.defaultdict(list)
        self.exceptions = util.ExceptionQueue()

        # set variable name convention
        if hasattr(self, '_convention'):
            self.convention = self._convention
        elif hasattr(self.attrs, 'convention'):
            self.convention = self.attrs.convention
        else:
            raise util.GenericDataSourceError((f"'convention' not configured "
                f"for {self.__class__.__name__}."))
        self.convention = translate.get_convention_name(self.convention)   

        # configure case-specific env vars
        self.env_vars = util.WormDict.from_struct(
            config.global_env_vars.copy()
        )
        self.env_vars.update({
            k: case_dict[k] for k in ("CASENAME", "FIRSTYR", "LASTYR")
        })
        # add naming-convention-specific env vars 
        self.env_vars.update(
            getattr(translate.get_convention(self.convention), 'env_vars', dict())
        )

        # configure paths
        self.overwrite = config.overwrite
        paths = core.PathManager()
        d = paths.model_paths(case_dict, overwrite=self.overwrite)
        self.code_root = paths.CODE_ROOT
        self.MODEL_DATA_DIR = d.MODEL_DATA_DIR
        self.MODEL_WK_DIR = d.MODEL_WK_DIR
        self.MODEL_OUT_DIR = d.MODEL_OUT_DIR
        util.check_dirs(self.MODEL_WK_DIR, self.MODEL_DATA_DIR, create=True)

        # configure logger
        util.case_log_config(
            config, mdtf_log_file= os.path.join(d.MODEL_WK_DIR, "mdtf.log")
        )

    @property
    def name(self):
        assert (hasattr(self,'attrs') and hasattr(self.attrs, 'CASENAME'))
        return self.attrs.CASENAME

    @property
    def failed(self):
        assert hasattr(self,'exceptions')
        return not self.exceptions.is_empty

    def iter_pods(self, active=None):
        """Generator iterating over all PODs associated with this case.

        Args:
            active: bool or None, default None. Selects subset of PODs which are
                returned.

                - active = True: only iterate over currently active PODs.
                - active = False: only iterate over inactive PODs (PODs which
                    have experienced an error during query-fetch.)
                - active = None: iterate over both active and inactive PODs.

        """
        if active is None:
            # default: all pods
            yield from self.pods.values()
        else:
            # either all active or inactive pods
            yield from filter(
                (lambda p: p.active == active), self.pods.values()
            )

    def iter_vars(self, active=None, active_pods=True):
        """Generator iterating over all VarlistEntries in all PODs associated 
        with this case.

        Args:
            active: bool or None, default None. Selects subset of VarlistEntries
                which are returned, *after* selecting a subset of PODs based on
                active_pods.

                - active = True: only iterate over currently active VarlistEntries.
                - active = False: only iterate over inactive VarlistEntries 
                    (Either alternates which have not yet been considered, or
                    variables which have experienced an error during query-fetch.)
                - active = None: iterate over all VarlistEntries.

            active_pods: bool or None, default True. Selects subset of PODs which 
                are returned.

                - active = True: only iterate over currently active PODs.
                - active = False: only iterate over inactive PODs (PODs which
                    have experienced an error during query-fetch.)
                - active = None: iterate over both active and inactive PODs.

        """
        for p in self.iter_pods(active=active_pods):
            yield from p.iter_vars(active=active)

    def iter_pod_vars(self, active=None, active_pods=True):
        """Generator similar to :meth:`DataSourceBase.iter_vars`, but returns a
        namedtuple of the :class:`~diagnostic.Diagnostic` and 
        :class:~diagnostic.VarlistEntry` objects corresponding to the POD and 
        its variable, respectively.

        Arguments are identical to :meth:`DataSourceBase.iter_vars`.
        """
        for p in self.iter_pods(active=active_pods):
            for v in p.iter_vars(active=active):
                yield PodVarTuple(pod=p, var=v)

    def update_active_pods(self):
        # logic differs from VarlistEntry->POD propagation
        # because POD is active if & only if it hasn't failed
        _log.debug("Updating active PODs for CASENAME '%s'", self.name)
        if self.failed:
            self.deactivate_if_failed()
            return
        for pod in self.iter_pods(active=True):
            pod.update_active_vars()
        self.deactivate_if_failed()

    def deactivate_if_failed(self):
        """Deactivate this DataSource if all requested PODs have failed, and
        deactivate all PODs for this DataSource if the DataSource has failed 
        through a non-POD-specific mechanism.
        """
        # logic differs from VarlistEntry->POD propagation
        # because POD is active if & only if it hasn't failed
        if not any(self.iter_pods(active=True)):
            try:
                raise util.GenericDataSourceError((f"No active PODs remaining "
                    f"for CASENAME {self.name}."))
            except Exception as exc:
                self.exceptions.log(exc)

        if self.failed:
            # Originating exception will have been logged at a higher priority?
            _log.debug("Execution for CASENAME '%s' couldn't be completed successfully.", 
                self.name)
            for p in self.iter_pods(active=True):
                try:
                    raise util.GenericDataSourceError((f"Deactivating POD '{p.name}' "
                        f"due to unrecoverable error processing CASENAME {self.name}."))
                except Exception as exc:
                    p.exceptions.log(exc)
                p.deactivate_if_failed()

    # -------------------------------------

    def setup(self):
        self.pods = {
            pod_name: self._DiagnosticClass.from_config(pod_name) \
                for pod_name in self.pods
        }
        for pod in self.iter_pods():
            try:
                self.setup_pod(pod)
            except Exception as exc:
                _log.exception(exc)
                try:
                    raise util.PodConfigError((f"Caught {repr(exc)} in DataManager "
                        f"setup. Deactivating {pod.name}."), pod) from exc
                except Exception as chained_exc:
                    _log.error(chained_exc)
                    pod.exceptions.log(chained_exc)    
                continue

        self.deactivate_if_failed()
        _log.debug('#' * 70)
        _log.debug('Pre-query varlists for %s:', self.name)
        for v in self.iter_vars(active=None, active_pods=None):
            _log.debug("%s", v.debug_str())
        _log.debug('#' * 70)

    def setup_pod(self, pod):
        """Update POD with information that only becomes available after 
        DataManager and Diagnostic have been configured (ie, only known at 
        runtime, not from settings.jsonc.)

        Could arguably be moved into Diagnostic's init, at the cost of 
        dependency inversion.
        """
        pod._id = next(self.id_number)
        # set up paths/working directories
        paths = core.PathManager()
        paths = paths.pod_paths(pod, self)
        for k,v in paths.items():
            setattr(pod, k, v)
        pod.setup_pod_directories()
        # set up env vars
        pod.pod_env_vars.update(self.env_vars)

        for v in pod.iter_vars():
            try:
                self.setup_var(pod, v)
            except Exception as exc:
                _log.exception(exc)
                try:
                    raise util.PodConfigError((f"Caught {repr(exc)} when configuring "
                        f"{v.full_name}; deactivating."), pod) from exc
                except Exception as chained_exc:
                    _log.error(chained_exc)
                v.deactivate(exc)  
                # pod.update_active_vars() "catches" this and sets v.active=False
                continue
        # preprocessor will edit varlist alternates, depending on enabled functions
        pod.preprocessor = self._PreprocessorClass(self, pod)
        pod.preprocessor.edit_request(self, pod)

    def setup_var(self, pod, v):
        """Update VarlistEntry fields with information that only becomes 
        available after DataManager and Diagnostic have been configured (ie, 
        only known at runtime, not from settings.jsonc.)

        Could arguably be moved into VarlistEntry's init, at the cost of 
        dependency inversion.
        """
        translate = core.VariableTranslator().get_convention(self.convention)
        v.change_coord(
            'T',
            new_class = {
                'self': diagnostic.VarlistTimeCoordinate,
                'range': util.DateRange,
                'frequency': util.DateFrequency
            },
            range=self.attrs.date_range
        )
        v._id = next(self.id_number)
        v.dest_path = self.variable_dest_path(pod, v)
        try:
            trans_v = translate.translate(v)
            v.translation = trans_v
        except KeyError as exc:
            _log.warning("Deactivating %s due to translation failure (%s).", 
                v.full_name, exc)
            v.deactivate(exc) 
        v.status = diagnostic.VarlistEntryStatus.INITED

    def variable_dest_path(self, pod, var):
        """Returns the absolute path of the POD's preprocessed, local copy of 
        the file containing the requested dataset. Files not following this 
        convention won't be found by the POD.
        """
        if var.is_static:
            f_name = f"{self.name}.{var.name}.static.nc"
            return os.path.join(pod.POD_WK_DIR, f_name)
        else:
            freq = var.T.frequency.format_local()
            f_name = f"{self.name}.{var.name}.{freq}.nc"
            return os.path.join(pod.POD_WK_DIR, freq, f_name)
        
    # DATA QUERY/FETCH/PREPROCESS -------------------------------------

    def is_fetch_necessary(self, d_key, var=None):
        if d_key in self.local_data:
            _log.debug("Already successfully downloaded data_key=%s.", d_key)
            return False
        if d_key in self.failed_data[self._id]:
            _log.debug("Already failed to fetch data_key=%s; not retrying.", 
                d_key)
            return False
        if var is not None and (d_key in self.failed_data[var._id]):
            # preprocessing failed on this d_key for this var (redundant condition)
            _log.debug("Preprocessing failed for data_key=%s; not retrying fetch.", 
                d_key)
            return False
        return True

    def iter_valid_remote_data(self, v):
        """Yield expt_key:data_key tuples from v's remote_data dict, filtering 
        out those data_keys that have been eliminated via previous failures in
        fetching or preprocessing.
        """
        failed_dkeys = set(self.failed_data[self._id])
        failed_dkeys.update(self.failed_data[v._id])
        yield from filter(
            (lambda kv: kv[1] not in failed_dkeys), 
            v.remote_data.items()
        )

    def eliminate_data_key(self, d_key, var=None):
        """Mark a query result (represented by a data_key) as invalid due to 
        failures in fetch or preprocessing. If all query results for a 
        VarlidstEntry are invalidated, deactivate it.
        """
        def _check_variable(v):
            if v.status < diagnostic.VarlistEntryStatus.QUERIED:
                return
            if not any(self.iter_valid_remote_data(v)):
                # all data_keys obtained for this var during query have
                # been eliminated, so need to deactivate var
                dk_list = list(v.remote_data.values())
                _log.debug("Deactivating %s since all data_keys eliminated (%s).",
                    v.full_name, dk_list)
                try:
                    raise util.GenericDataSourceError((f"Deactivating {v.full_name} "
                        f"since all data_keys eliminated ({dk_list})."), v)
                except Exception as exc:
                    v.deactivate(exc)

        if var is None:
            # eliminate data_key for all vars (failed during fetch)
            _log.debug("Eliminating data_key=%s for all vars.", d_key)
            self.failed_data[self._id].append(d_key)
            for v in self.iter_vars(active=True):
                _check_variable(v)
        else:
            # eliminate data_key for this var only (failed during preprocess)
            _log.debug("Eliminating data_key=%s for %s.", d_key, var.full_name)
            self.failed_data[var._id].append(d_key)
            _check_variable(var)

    def query_data(self):
        update = True
        # really a while-loop, but limit # of iterations to be safe
        for _ in range(5): 
            # refresh list of active variables/PODs; find alternate vars for any
            # vars that failed since last time.
            if update:
                self.update_active_pods()
                update = False
            vars_to_query = [
                v for v in self.iter_vars(active=True) \
                    if v.status < diagnostic.VarlistEntryStatus.QUERIED
            ]
            if not vars_to_query:
                break # exit: queried everything or nothing active
            
            _log.debug('Query batch: [%s]', 
                ', '.join(v.full_name for v in vars_to_query))
            self.pre_query_hook(vars_to_query)
            for v in vars_to_query:
                try:
                    _log.info("Querying %s", v.translation)
                    self.query_dataset(v) # sets v.remote_data
                    if not v.remote_data:
                        raise util.DataQueryError("No data found.", v)
                    v.status = diagnostic.VarlistEntryStatus.QUERIED
                except util.DataQueryError as exc:
                    update = True
                    _log.info("No data found for %s.", v.translation)
                    v.deactivate(exc)
                    continue
                except Exception as exc:
                    update = True
                    _log.exception("Caught exception querying %s: %r", 
                        v.translation, exc)
                    try:
                        raise util.DataQueryError(("Caught exception while querying "
                            f"{v.translation} for {v.full_name}."), v) from exc
                    except Exception as chained_exc:
                        v.deactivate(chained_exc)
                    continue
            self.post_query_hook(vars_to_query)
        else:
            # only hit this if we don't break
            raise util.DataQueryError(
                f"Too many iterations in {self.__class__.__name__}.query_data()."
            )

    def select_data(self):
        update = True
        # really a while-loop, but limit # of iterations to be safe
        for _ in range(5): 
            # refresh list of active variables/PODs; find alternate vars for any
            # vars that failed since last time.
            if update:
                self.query_data()
                self.update_active_pods()
                update = False
            # this loop differs from the others in that logic isn't/can't be 
            # done on a per-variable basis, so we just try to execute
            # set_experiment() successfully
            try:
                self.set_experiment()
            except util.DataExperimentError:
                # couldn't set consistent experiment attributes, so deactivate
                # problematic pods/vars and try again
                update = True
                self.update_active_pods()
            except Exception as exc:
                _log.exception("Caught exception setting experiment: %r", exc)
                raise exc
            break # successful exit
        else:
            # only hit this if we don't break
            raise util.DataQueryError(
                f"Too many iterations in {self.__class__.__name__}.select_data()."
            )

    def fetch_data(self):
        update = True
        # really a while-loop, but limit # of iterations to be safe
        for _ in range(5): 
            # refresh list of active variables/PODs; find alternate vars for any
            # vars that failed since last time and query them.
            if update:
                self.select_data()
                self.update_active_pods()
                update = False
            vars_to_fetch = [
                v for v in self.iter_vars(active=True) \
                    if v.status < diagnostic.VarlistEntryStatus.FETCHED
            ]
            if not vars_to_fetch:
                break # exit: fetched everything or nothing active

            _log.debug('Fetch batch: [%s]', 
                ', '.join(v.full_name for v in vars_to_fetch))
            self.pre_fetch_hook(vars_to_fetch)
            for v in vars_to_fetch:
                try:
                    _log.info("Fetching %s", v)

                    # fetch on a per-data_key basis
                    for data_key in self.iter_data_keys(v):
                        try:
                            if not self.is_fetch_necessary(data_key):
                                continue
                            _log.debug("Fetching data_key=%s", data_key)
                            self.local_data[data_key] = \
                                self.fetch_dataset(v, self.remote_data(data_key))
                        except Exception as exc:
                            update = True
                            self.eliminate_data_key(data_key)
                            break # no point continuing

                    # check if var received everything
                    for data_key in self.iter_data_keys(v):
                        if not self.local_data.get(data_key, None):
                            raise util.DataFetchError("Fetch failed.", data_key)
                        else:
                            paths = util.to_iter(self.local_data[data_key])
                            v.local_data.extend(paths)
                    v.status = diagnostic.VarlistEntryStatus.FETCHED
                except util.DataFetchError as exc:
                    update = True
                    _log.info("Fetch failed for %s.", v)
                    v.deactivate(exc)
                    continue
                except Exception as exc:
                    update = True
                    _log.exception("Caught exception fetching %s: %r", v, exc)
                    try:
                        raise util.DataFetchError(("Caught exception while "
                            f"fetching data for {v.full_name}."), v) from exc
                    except Exception as chained_exc:
                        v.deactivate(chained_exc)
                    continue
            self.post_fetch_hook(vars_to_fetch)
        else:
            # only hit this if we don't break
            raise util.DataFetchError(
                f"Too many iterations in {self.__class__.__name__}.fetch_data()."
            )

    def preprocess_data(self):
        """Hook to run the preprocessing function on all variables.
        """
        update = True
        # really a while-loop, but limit # of iterations to be safe
        for _ in range(5): 
            # refresh list of active variables/PODs; find alternate vars for any
            # vars that failed since last time and fetch them.
            if update:
                self.fetch_data()
                self.update_active_pods()
                update = False
            vars_to_process = [
                pv for pv in self.iter_pod_vars(active=True) \
                    if pv.var.status < diagnostic.VarlistEntryStatus.PREPROCESSED
            ]
            if not vars_to_process:
                break # exit: processed everything or nothing active

            for pod, v in vars_to_process:
                try:
                    _log.info("Processing %s", v)
                    pod.preprocessor.process(v)
                    v.status = diagnostic.VarlistEntryStatus.PREPROCESSED
                except Exception as exc:
                    update = True
                    _log.exception("Caught exception processing %s with data_key=%s: %r", 
                        v, ', '.join(str(k) for k in self.iter_data_keys(v)), exc)
                    for k in self.iter_data_keys(v):
                        self.eliminate_data_key(k, v)
                    continue
        else:
            # only hit this if we don't break
            raise util.DataPreprocessError( 
                f"Too many iterations in {self.__class__.__name__}.preprocess_data()."
            )

    def request_data(self):
        """Top-level method to iteratively query, fetch and preprocess all data
        requested by PODs, switching to alternate requested data as needed.
        """
        # Call cleanup method if we're killed
        signal.signal(signal.SIGTERM, self.query_and_fetch_cleanup)
        signal.signal(signal.SIGINT, self.query_and_fetch_cleanup)
        self.pre_query_and_fetch_hook()
        self.deactivate_if_failed()
        try:
            self.preprocess_data()
        except Exception as exc:
            _log.exception(f"Caught DataSource-level exception: {repr(exc)}.")
            self.exceptions.log(exc)
        # clean up regardless of success/fail
        self.deactivate_if_failed()
        self.post_query_and_fetch_hook()

    def query_and_fetch_cleanup(self, signum=None, frame=None):
        """Called if framework is terminated abnormally. Not called during
        normal exit.
        """
        util.signal_logger(self.__class__.__name__, signum, frame)
        self.post_query_and_fetch_hook()
        exit(1)

# --------------------------------------------------------------------------

class DataframeQueryDataSourceBase(DataSourceBase, metaclass=util.MDTFABCMeta):
    """DataSource which queries a data catalog made available as a pandas 
    DataFrame, and includes logic for selecting experiment based on column values.

    .. note::
       This implementation assumes the catalog is static and locally loaded into
       memory. (I think) the only source of this limitation is the fact that it 
       uses values of the DataFrame's Index as its data_keys, instead of storing
       the complete row contents, so this limitation could be lifted if needed.

       TODO: integrate better with general Intake API.
    """
    def __init__(self, case_dict):
        super(DataframeQueryDataSourceBase, self).__init__(case_dict)
        self.expt_keys = dict() # _id -> expt_key tuple

    @property
    @abc.abstractmethod
    def df(self):
        """Synonym for the DataFrame containing the catalog."""
        pass

    # Name of the column in the catalog containing the location (eg, the path)
    # of the data for that row.
    remote_data_col = util.abstract_attribute()

    # column of the DataFrame containing util.DateRange objects 
    # If 'None', date range selection logic is skipped.
    # TODO: generate DateRange from start/end date columns
    daterange_col = None

    @property
    def has_date_info(self):
        return (self.daterange_col is not None)

    # Catalog columns whose values must be the same for all variables being
    # fetched. This is the most common sense in which we "specify an experiment."
    expt_key_cols = util.abstract_attribute()
    expt_cols = util.abstract_attribute()

    # Catalog columns whose values must be the same for each POD, but may differ
    # between PODs. An example could be spatial grid resolution.
    pod_expt_key_cols = tuple()
    pod_expt_cols = tuple()

    # Catalog columns whose values must "be the same for each variable", ie are 
    # irrelevant differences for our purposes but must be constrained to a 
    # unique value. An example is the CMIP6 MIP table: the same variable can 
    # appear in multiple MIP tables, but the choice of table isn't relvant for PODs.
    var_expt_key_cols = tuple()
    var_expt_cols = tuple()

    @property
    def all_expt_cols(self):
        """Columns of the DataFrame specifying the experiment. We assume that 
        specifying a valid value for each of the columns in this set uniquely 
        identifies an experiment. 
        """
        return tuple(set(self.expt_cols + self.pod_expt_cols + self.var_expt_cols))

    @property
    def all_columns(self):
        return tuple(self.df.columns)

    def _query_clause(self, col_name, query_attr_name, query_attr_val):
        """Translate a single field value into a logical clause in the dataframe
        catalog query. All queryable field values are assumed to be attribute
        values on a local variable named _dict_var_name.
        """
        _attrs = 'd' # local var name used in _query_catalog

        if query_attr_name in ('min_frequency', 'max_frequency'):
            col_name = 'frequency'  # need to avoid hardcoding this

        if col_name not in self.all_columns:
            return ""
        if query_attr_val == util.NOTSET \
            or (isinstance(query_attr_val, str) and not query_attr_val):
            return ""
        elif query_attr_val is None:
            # In pandas filtering, ==, != fail on None; should convert Nones to np.nans
            return f"(`{col_name}`.isnull())"

        if isinstance(query_attr_val, util.DateRange):
            # skip, since filtering on DateRange is done separately in 
            # _query_catalog, since pandas doesn't allow use of 'in' for 
            # non-list membership
            return ""
        elif query_attr_name == 'min_frequency':
            return f"(`{col_name}` >= @{_attrs}.{query_attr_name})"
        elif query_attr_name == 'max_frequency':
            return f"(`{col_name}` <= @{_attrs}.{query_attr_name})"
        else:
            return f"(`{col_name}` == @{_attrs}.{query_attr_name})"

    def _query_catalog(self, var):
        """Construct and execute the query to determine whether data matching 
        var is present in the catalog.
        
        Split off logic done here to perform the query against the catalog 
        (returning a dataframe with results) from the processing of those 
        results, in order to simplify overriding by child classes.
        """
        # contruct query string for non-DateRange attributes
        query_d = util.WormDict()
        query_d.update(dataclasses.asdict(self.attrs))
        field_synonyms = getattr(self, '_query_attrs_synonyms', dict())
        query_d.update(var.query_attrs(field_synonyms))
        clauses = [self._query_clause(k, k, v) for k,v in query_d.items()]
        query_str = '&'.join(c for c in clauses if c)

        # need to do filtering on DateRange separately due to limitations on
        # pd.query()/pd.eval() -- arbitrary methods not supported, at least not
        # efficiently. TODO: better implementation with <=/>= separate start/end
        # date columns.
        catalog_df = self.df
        for col_name, v in query_d.items():
            if isinstance(v, util.DateRange):
                if col_name not in catalog_df:
                    # e.g., for sample model data where date_range not in catalog
                    continue
                row_sel = catalog_df.apply((lambda r: v in r[col_name]), axis=1)
                catalog_df = catalog_df[row_sel]

        return catalog_df.query(
            query_str, 
            local_dict={'d': util.NameSpace.fromDict(query_d)}
        )

    def _experiment_key(self, df=None, idx=None, cols=None):
        """Returns tuple of string-valued keys for grouping files by experiment:
        (<values of expt_key_cols>, <values of pod_expt_key_cols>, 
        <values of var_expt_key_cols>), or individual entries in that tuple if
        *cols* is specified.

        .. note::
           We can't just do a .groupby on column names, because pandas attempts 
           to coerce DateFrequency to a timedelta64, which overflows for static 
           DateFrequency. There doesn't seem to be a way to disable this type 
           coercion.
        """
        if df is None:        # df used when .apply()'ed across rows
            df = self.df
        if idx is not None:   # index used in groupby
            df = df.loc[idx]

        def _key_str(cols_):
            return '|'.join(str(df[c]) for c in cols_)

        if cols is None:
            # return full key
            return tuple(
                _key_str(x) for x in \
                (self.expt_key_cols, self.pod_expt_key_cols, self.var_expt_key_cols)
            )
        else:
            # computing one of the entries in the tuple
            return _key_str(cols)

    @staticmethod
    def _data_key(group_df):
        """Return tuple of row indices: this implementation's data_key."""
        return tuple(group_df.index.tolist())

    def _check_group_daterange(self, group_df):
        """Sort the files found for each experiment by date, verify that
        the date ranges contained in the files are contiguous in time and that
        the date range of the files spans the query date range.
        """
        if not self.has_date_info or self.daterange_col not in group_df:
            return group_df

        data_key = self._data_key(group_df)
        try:
            sorted_df = group_df.sort_values(by=self.daterange_col)
            # method throws ValueError if ranges aren't contiguous
            files_date_range = util.DateRange.from_contiguous_span(
                *(sorted_df[self.daterange_col].to_list())
            )
            # throws AssertionError if we don't span the query range
            assert files_date_range.contains(self.attrs.date_range)
            return sorted_df
        except ValueError:
            self._query_error_logger(
                "Noncontiguous or malformed date range in files:", data_key
            )
        except AssertionError:
            _log.debug(("Eliminating expt_key since date range of files (%s) doesn't "
                "span query range (%s)."), files_date_range, self.attrs.date_range)
        except Exception as exc:
            self._query_error_logger(f"Caught exception {repr(exc)}:", data_key)
        # hit an exception; return empty DataFrame to signify failure
        return pd.DataFrame(columns=group_df.columns)

    def _query_group_hook(self, group_df):
        """Additional filtering to do on query results for a single experiment,
        for use by child classes.
        """
        return group_df

    def query_dataset(self, var):
        """Find all rows of the catalog matching relevant attributes of the 
        DataSource and of the variable. Group these by experiments, and for each
        experiment obtain the row indices in the the catalog DataFrame (the 
        data_key for this query implementation) and store it in var's remote_data 
        attribute. Specifically, the remote_data attribute is a dict mapping
        experiments (labeled by experiment_keys) to data found for that variable
        by this query (labeled by the data_keys).
        """
        query_df = self._query_catalog(var)
        # assign set of sets of catalog row indices to var's remote_data attr
        # filter out empty entries = queries that failed.
        expt_groups = query_df.groupby(
            by=(lambda idx: self._experiment_key(query_df, idx))
        )
        var.remote_data = util.WormDict()
        for expt_key, group in expt_groups:
            group = self._check_group_daterange(group)
            if group.empty:
                _log.debug('Expt_key %s eliminated by _check_group_daterange', expt_key)
                continue
            group = self._query_group_hook(group)
            if group.empty:
                _log.debug('Expt_key %s eliminated by _query_group_hook', expt_key)
                continue
            data_key = self._data_key(group)
            _log.debug('Query found <expt_key=%s, data_key=%s> for %s',
                expt_key, data_key, var.full_name)
            var.remote_data[expt_key] = data_key

    def _query_error_logger(self, msg, data_key):
        """Log debugging message or raise an exception, depending on if we're
        in strict mode.
        """
        data_key = util.to_iter(data_key, list)
        err_str = '\n'.join(
            '\t'+str(self.df[self.remote_data_col].loc[idx]) for idx in data_key
        )
        err_str = msg + '\n' + err_str
        if self.strict:
            raise util.DataQueryError(err_str, data_key)
        else:
            _log.warning(err_str)

    # --------------------------------------------------------------

    _expt_key_col = 'expt_key' # column name for DataSource-specific experiment identifier

    def _expt_df(self, obj, cols, key_cols, parent_id=None, obj_name=None):
        """Return a DataFrame of partial experiment attributes (as determined by
        cols) that are shared by the query results of all variables covered by
        var_iterator.
        """
        cols = list(cols) # DataFrame requires list
        if not cols:
            # short-circuit construction for trivial case (empty key)
            return pd.DataFrame({self._expt_key_col: [""]}, dtype='object')

        def _key_col_func(df):
            """Function that constructs the appropriate experiment_key column 
            when apply()'ed to the query results DataFrame.
            """
            return pd.Series({
                self._expt_key_col: self._experiment_key(df, idx=None, cols=key_cols)
            }, dtype='object')

        expt_df = None
        if parent_id is None:
            parent_key = tuple()
        else:
            parent_key = self.expt_keys[parent_id]
        if obj_name is None:
            obj_name = obj.name
        if hasattr(obj, 'iter_vars'):
            var_iterator = obj.iter_vars(active=True)
        else:
            assert isinstance(obj, diagnostic.VarlistEntry)
            var_iterator = [obj]

        for v in var_iterator:
            if v.status < diagnostic.VarlistEntryStatus.QUERIED:
                continue
            rows = set([])
            for expt_key, data_key in self.iter_valid_remote_data(v):
                # filter variables on the basis of previously selected expt 
                # attributes
                if expt_key[:len(parent_key)] == parent_key:
                    rows.update(data_key)
            v_expt_df = self.df[cols].loc[list(rows)].drop_duplicates().copy()
            v_expt_df[self._expt_key_col] = v_expt_df.apply(_key_col_func, axis=1)
            if v_expt_df.empty:
                # should never get here
                raise util.DataExperimentError(("No choices of expt attrs "
                    f"for {v.full_name} in {obj_name}."), v)
            _log.debug('%s expt attr choices for %s from %s', 
                len(v_expt_df), obj_name, v.full_name)

            # take intersection with possible values of expt attrs from other vars
            if expt_df is None:
                expt_df = v_expt_df.copy()
            else:
                expt_df = pd.merge(
                    expt_df, v_expt_df, 
                    how='inner', on=self._expt_key_col, sort=False, validate='1:1'
                )
            if expt_df.empty:
                raise util.DataExperimentError(("Eliminated all choices of experiment "
                    f"attributes for {obj_name} when adding {v.full_name}."), v)

        _log.debug('%s expt attr choices for %s', len(expt_df), obj_name)
        return expt_df

    def _get_expt_key(self, stage, obj, parent_id=None):
        """Set experiment attributes at the case, pod or variable level. Given obj,
        construct a DataFrame of epxeriment attributes that are found in the 
        queried data for all variables in obj. If more than one choice of 
        experiment is possible, call DataSource-specific heuristics in resolve_func
        to choose between them. 
        """
        # set columns and tiebreaker function based on the level of the 
        # selection process we're at (case-wide, pod-wide or var-wide):
        if stage == 'case':
            df_cols = self.expt_cols
            df_key_cols = self.expt_key_cols
            resolve_func = self.resolve_expt
            obj_name = obj.name
        elif stage == 'pod':
            df_cols = self.pod_expt_cols
            df_key_cols = self.pod_expt_key_cols
            resolve_func = self.resolve_pod_expt
            if isinstance(obj, diagnostic.Diagnostic):
                obj_name = obj.name
            else:
                obj_name = 'all PODs'
        elif stage == 'var':
            df_cols = self.var_expt_cols
            df_key_cols = self.var_expt_key_cols
            resolve_func = self.resolve_var_expt
            if isinstance(obj, diagnostic.VarlistEntry):
                obj_name = obj.name
            else:
                obj_name = "all POD's variables"
        else:
            raise TypeError()

        # get DataFrame of allowable (consistent) choices
        expt_df = self._expt_df(obj, df_cols, df_key_cols, parent_id, obj_name)
        
        if len(expt_df) > 1:
            if self.strict:
                raise util.DataExperimentError((f"Experiment attributes for {obj_name} "
                    f"not uniquely specified by user input in strict mode."))
            else:
                expt_df = resolve_func(expt_df, obj)
        if expt_df.empty:
            raise util.DataExperimentError(("Eliminated all consistent "
                f"choices of experiment attributes for {obj_name}."))
        elif len(expt_df) > 1:  
            raise util.DataExperimentError((f"Experiment attributes for "
                f"{obj_name} not uniquely specified by user input: "
                f"{expt_df[self._expt_key_col].to_list()}"))

        # successful exit case: we've narrowed down the attrs to a single choice        
        expt_key = (expt_df[self._expt_key_col].iloc[0], )
        if parent_id is not None:
            expt_key = self.expt_keys[parent_id] + expt_key
        return expt_key

    def set_experiment(self):
        """Ensure that all data we're about to fetch comes from the same experiment.
        If data from multiple experiments was returned by the query that just
        finished, either employ data source-specific heuristics to select one
        or return an error. 
        """
        def _set_expt_key(obj_, key_):
            key_str = str(key_[-1])
            if key_str:
                _log.debug("Setting experiment_key for %s to '%s'", obj_.name, key_str)
            self.expt_keys[obj_._id] = key_

        # set attributes that must be the same for all variables
        if self.failed:
            raise util.DataExperimentError((f"Aborting experiment selection "
                f"for CASENAME '{self.name}' due to failure."))
        key = self._get_expt_key('case', self)
        _set_expt_key(self, key)

        # set attributes that must be the same for all variables in each POD
        try:
            # attempt to choose same values for all PODs
            key = self._get_expt_key('pod', self, self._id)
            for p in self.iter_pods(active=True):
                _set_expt_key(p, key)
        except Exception: # util.DataExperimentError:
            # couldn't do that, so allow different choices for each POD
            for p in self.iter_pods(active=True):
                try:
                    key = self._get_expt_key('pod', p, self._id)
                    _set_expt_key(p, key)
                except Exception as exc:
                    _log.warning(('set_experiment on pod-level experiment attributes: '
                        '%s caught %r; deactivating.'), p.name, exc)
                    p.exceptions.log(exc)
                    continue

        # resolve irrelevant attributes -- still try to choose as many values to
        # be the same as possible, to minimize the number of unique data files we
        # need to fetch
        try:
            # attempt to choose same values for each POD:
            for p in self.iter_pods(active=True):
                key = self._get_expt_key('var', p, p._id)
                for v in p.iter_vars(active=True):
                    _set_expt_key(v, key)
        except Exception: # util.DataExperimentError:
            # couldn't do that, so allow different choices for each variable
            for p, v in self.iter_pod_vars(active=True):
                try:
                    key = self._get_expt_key('var', v, p._id)
                    _set_expt_key(v, key)
                except Exception as exc:
                    v.exception = exc
                    continue
        
    def resolve_expt(self, expt_df, obj):
        """Tiebreaker logic to resolve redundancies in experiments, to be 
        specified by child classes.
        """
        return expt_df

    def resolve_pod_expt(self, expt_df, obj):
        """Tiebreaker logic to resolve redundancies in experiments, to be 
        specified by child classes.
        """
        return expt_df

    def resolve_var_expt(self, expt_df, obj):
        """Tiebreaker logic to resolve redundancies in experiments, to be 
        specified by child classes.
        """
        return expt_df

    def iter_data_keys(self, var):
        """Generator iterating over data_keys belonging to the experiment 
        attributes selected for the variable var.
        """
        expt_key = self.expt_keys[var._id]
        yield var.remote_data[expt_key]
  
    def remote_data(self, data_key):
        """Given one or more row indices in the catalog's dataframe (data_keys, 
        as found by query_dataset()), return the corresponding remote_paths.
        """
        if util.is_iterable(data_key):
            # loc requires list, not just iterable
            data_key = util.to_iter(data_key, list) 
        return self.df[self.remote_data_col].loc[data_key]


class OnTheFlyDirectoryHierarchyQueryMixin(metaclass=util.MDTFABCMeta):
    """Mixin that creates an intake_esm.esm_datastore catalog by crawling a 
    directory hierarchy and populating catalog entry attributes
    by running a regex against the paths of files in the directory hierarchy.

    .. note::
       At time of writing, the `filename parsing 
       <https://www.anaconda.com/blog/intake-parsing-data-from-filenames-and-paths>`__
       functionality included in `intake <https://intake.readthedocs.io/en/latest/index.html>`__
       is too limited to correctly parse our use cases, which is why we use the 
       :class:`~src.util.RegexPattern` class instead.
    """
    # root directory to begin crawling at:
    CATALOG_DIR = util.abstract_attribute()
    # regex to use to generate catalog entries from relative paths:
    _FileRegexClass = util.abstract_attribute()
    # optional regex to speed up directory crawl to skip non-matching directories
    # without examining all files; default below is to not skip any directories
    _DirectoryRegex = util.RegexPattern(".*")
    _asset_file_format = "netcdf"

    @property
    def df(self):
        assert (hasattr(self, 'catalog') and hasattr(self.catalog, 'df'))
        return self.catalog.df

    @property
    def remote_data_col(self):
        """Name of the column in the catalog containing the path to the remote 
        data file.
        """
        return self._FileRegexClass._pattern.input_field

    def iter_files(self):
        """Generator that yields instances of FileRegexClass generated from 
        relative paths of files in CATALOG_DIR. Only paths that match the regex
        in FileRegexClass are returned.
        """
        # in case CATALOG_DIR is subset of CASE_ROOT_DIR
        path_offset = len(os.path.join(self.attrs.CASE_ROOT_DIR, ""))
        for root, _, files in os.walk(self.CATALOG_DIR):
            try:
                self._DirectoryRegex.match(root[path_offset:])
            except util.RegexParseError:
                continue
            if not self._DirectoryRegex.is_matched:
                continue
            for f in files:
                if f.startswith('.'):
                    continue
                try:
                    path = os.path.join(root, f)
                    yield self._FileRegexClass.from_string(path, path_offset)
                except util.RegexSuppressedError:
                    # decided to silently ignore this file
                    continue
                except Exception:
                    _log.info("Couldn't parse path %s", path[path_offset:])
                    continue
                
    def _dummy_esmcol_spec(self):
        """Dummy specification dict that enables us to use intake_esm's 
        machinery. The catalog is temporary and not retained after the code
        finishes running.
        """
        data_cols = list(self._FileRegexClass._pattern.fields)
        data_cols.remove(self.remote_data_col)
        # no aggregations, since for now we want to manually insert logic for
        # file fetching (& error handling etc.) before we load an xarray Dataset.
        return {
            "esmcat_version": "0.1.0",
            "id": "MDTF_" + self.__class__.__name__,
            "description": "",
            "attributes": [
                {"column_name":c, "vocabulary": ""} for c in data_cols
            ],
            "assets": {
                "column_name": self.remote_data_col,
                "format": self._asset_file_format
            },
            "last_updated": "2020-12-06"   
        }

    def setup_query(self):
        """Generate an intake_esm catalog of files found in CATALOG_DIR. 
        Attributes of files listed in the catalog are inferred from the
        directory heirarchy structure of thier paths, which is encoded by
        FileRegexClass.
        """
        _log.debug('Starting catalog directory crawl at %s', self.CATALOG_DIR)
        df = pd.DataFrame(list(self.iter_files()), dtype='object')
        if len(df) == 0:
            _log.critical('Directory crawl did not find any files.')
            raise AssertionError('Directory crawl did not find any files.')
        else:
            _log.debug("Directory crawl found %d files.", len(df))
        self.catalog = intake_esm.core.esm_datastore.from_df(
            df, 
            esmcol_data = self._dummy_esmcol_spec(), 
            progressbar=False, sep='|'
        )


class LocalFetchMixin(AbstractFetchMixin):
    """Mixin implementing data fetch for files on a locally mounted filesystem. 
    No data is transferred; we assume that xarray can open the paths directly.
    Paths are returned unaltered, to be set as variable's local_data.
    """
    def fetch_dataset(self, var, paths):
        if isinstance(paths, pd.Series):
            paths = paths.to_list()
        if not util.is_iterable(paths):
            paths = (paths, )
        for path in paths:
            if not os.path.exists(path):
                raise util.DataFetchError((f"Fetch {var.full_name}: File not "
                    f"found at {path}."), var)
            else:
                _log.debug("Fetch %s: found %s.", var.full_name, path)
        return paths


class LocalFileDataSource(
    OnTheFlyDirectoryHierarchyQueryMixin, LocalFetchMixin, 
    DataframeQueryDataSourceBase
):
    """DataSource for dealing data in a regular directory hierarchy on a 
    locally mounted filesystem. Assumes data for each variable may be split into
    several files according to date, with the dates present in their filenames.
    """
    def __init__(self, case_dict):
        self.catalog = None
        super(LocalFileDataSource, self).__init__(case_dict)


class SingleLocalFileDataSource(LocalFileDataSource):
    """DataSource for dealing data in a regular directory hierarchy on a 
    locally mounted filesystem. Assumes all data for each variable (in each 
    experiment) is contained in a single file.
    """
    def query_dataset(self, var):
        """Verify that only a single file was found from each experiment.
        """
        super(SingleLocalFileDataSource, self).query_dataset(var)
        for data_key in var.remote_data.values():
            if len(data_key) != 1:
                self._query_error_logger(
                    "Query found multiple files when one was expected:", data_key
                )

    def remote_data(self, data_key):
        """Verify that only a single file is being requested.
        (Should be unnecessary given constraint enforced in _group_query_results, 
        but check here just to be safe.)
        """
        if util.is_iterable(data_key) and len(data_key) != 1:
            self._query_error_logger(
                "Requested multiple files when one was expected:", data_key
            )
        return super(SingleLocalFileDataSource, self).remote_data(data_key)


# IMPLEMENTATION CLASSES ======================================================

# RegexPattern that matches any string (path) that doesn't end with ".nc".
ignore_non_nc_regex = util.RegexPattern(r".*(?<!\.nc)")

sample_data_regex = util.RegexPattern(
    r"""
        (?P<sample_dataset>\S+)/    # first directory: model name
        (?P<frequency>\w+)/         # subdirectory: data frequency
        # file name = model name + variable name + frequency
        (?P=sample_dataset)\.(?P<variable>\w+)\.(?P=frequency)\.nc
    """,
    input_field="remote_path",
    match_error_filter=ignore_non_nc_regex
)
@util.regex_dataclass(sample_data_regex)
<<<<<<< HEAD
@util.mdtf_dataclass
=======
>>>>>>> 787a8bd8
class SampleDataFile():
    """Dataclass describing catalog entries for sample model data files.
    """
    sample_dataset: str = util.MANDATORY
    frequency: util.DateFrequency = util.MANDATORY
    variable: str = util.MANDATORY
    remote_path: str = util.MANDATORY

@util.mdtf_dataclass
class SampleDataAttributes(DataSourceAttributesBase):
    """Data-source-specific attributes for the DataSource providing sample model
    data.
    """
    convention: str = util.MANDATORY
    CASE_ROOT_DIR: str = ""
    sample_dataset: str = ""

    def __post_init__(self):
        """Validate user input.
        """
        super(SampleDataAttributes, self).__post_init__()
        config = core.ConfigManager()
        paths = core.PathManager()
        # set CASE_ROOT_DIR
        if not self.CASE_ROOT_DIR and config.CASE_ROOT_DIR:
            _log.debug("Using global CASE_ROOT_DIR = '%s'.", config.CASE_ROOT_DIR)
            self.CASE_ROOT_DIR = config.CASE_ROOT_DIR
        if not self.CASE_ROOT_DIR:
            model_root = getattr(paths, 'MODEL_DATA_ROOT', None)
            _log.debug("Setting CASE_ROOT_DIR to MODEL_DATA_ROOT = '%s'.", model_root)
            self.CASE_ROOT_DIR = model_root
        # set sample_dataset
        if not self.sample_dataset and self.CASENAME:
            _log.debug(
                "'sample_dataset' not supplied, using CASENAME = '%s'.",
                self.CASENAME
            )
            self.sample_dataset = self.CASENAME

        # verify CASE_ROOT_DIR exists
        if not os.path.isdir(self.CASE_ROOT_DIR):
            _log.critical("Data directory CASE_ROOT_DIR = '%s' not found.",
                self.CASE_ROOT_DIR)
            exit(1)
        if not os.path.isdir(
            os.path.join(self.CASE_ROOT_DIR, self.sample_dataset)
        ):
            _log.critical(
                "Sample dataset '%s' not found in CASE_ROOT_DIR = '%s'.",
                self.sample_dataset, self.CASE_ROOT_DIR)
            exit(1)


class SampleLocalFileDataSource(SingleLocalFileDataSource):
    """DataSource for handling POD sample model data stored on a local filesystem.
    """
    _FileRegexClass = SampleDataFile
    _AttributesClass = SampleDataAttributes
    _DiagnosticClass = diagnostic.Diagnostic
    _PreprocessorClass = preprocessor.SampleDataPreprocessor

    # Catalog columns whose values must be the same for all variables.
    expt_key_cols = ("sample_dataset", )
    expt_cols = expt_key_cols

    # map "name" field in VarlistEntry's query_attrs() to "variable" field here
    _query_attrs_synonyms = {'name': 'variable'}

    @property
    def CATALOG_DIR(self):
        assert (hasattr(self, 'attrs') and hasattr(self.attrs, 'CASE_ROOT_DIR'))
        return self.attrs.CASE_ROOT_DIR

# ----------------------------------------------------------------------------

@util.mdtf_dataclass
class CMIP6DataSourceAttributes(DataSourceAttributesBase):
    CASE_ROOT_DIR: str = ""
    activity_id: str = ""
    institution_id: str = ""
    source_id: str = ""
    experiment_id: str = ""
    variant_label: str = ""
    grid_label: str = ""
    version_date: str = ""
    model: dataclasses.InitVar = ""      # synonym for source_id
    experiment: dataclasses.InitVar = "" # synonym for experiment_id
    CATALOG_DIR: str = dataclasses.field(init=False)

    def __post_init__(self, model=None, experiment=None):
        super(CMIP6DataSourceAttributes, self).__post_init__()
        config = core.ConfigManager()
        cv = cmip6.CMIP6_CVs()

        def _init_x_from_y(source, dest):
            if not getattr(self, dest, ""):
                try:
                    source_val = getattr(self, source, "")
                    if not source_val:
                        raise KeyError()
                    dest_val = cv.lookup_single(source_val, source, dest)
                    _log.debug("Set %s='%s' based on %s='%s'.", 
                        dest, dest_val, source, source_val)
                    setattr(self, dest, dest_val)
                except KeyError:
                    _log.debug("Couldn't set %s from %s='%s'.", 
                        dest, source, source_val)
                    setattr(self, dest, "")
                    
        if not self.CASE_ROOT_DIR and config.CASE_ROOT_DIR:
            _log.debug("Using global CASE_ROOT_DIR = '%s'.", config.CASE_ROOT_DIR)
            self.CASE_ROOT_DIR = config.CASE_ROOT_DIR
        # verify case root dir exists
        if not os.path.isdir(self.CASE_ROOT_DIR):
            _log.critical("Data directory CASE_ROOT_DIR = '%s' not found.",
                self.CASE_ROOT_DIR)
            exit(1)

        # should really fix this at the level of CLI flag synonyms
        if model and not self.source_id:
            self.source_id = model
        if experiment and not self.experiment_id:
            self.experiment_id = experiment

        # validate non-empty field values
        for field in dataclasses.fields(self):
            val = getattr(self, field.name, "")
            if not val:
                continue
            try:
                if not cv.is_in_cv(field.name, val):
                    _log.error(("Supplied value '%s' for '%s' is not recognized by "
                        "the CMIP6 CV. Continuing, but queries will probably fail."),
                        val, field.name)
            except KeyError: 
                # raised if not a valid CMIP6 CV category
                continue
        # currently no inter-field consistency checks: happens implicitly, since
        # set_experiment will find zero experiments.

        # Attempt to determine first few fields of DRS, to avoid having to crawl
        # entire DRS structure
        _init_x_from_y('experiment_id', 'activity_id')
        _init_x_from_y('source_id', 'institution_id')
        _init_x_from_y('institution_id', 'source_id')
        # TODO: multi-column lookups
        # set CATALOG_DIR to be further down the hierarchy if possible, to
        # avoid having to crawl entire DRS strcture; CASE_ROOT_DIR remains the
        # root of the DRS hierarchy
        new_root = self.CASE_ROOT_DIR
        for drs_attr in ("activity_id", "institution_id", "source_id", "experiment_id"):
            drs_val = getattr(self, drs_attr, "")
            if not drs_val:
                break
            new_root = os.path.join(new_root, drs_val)
        if not os.path.isdir(new_root):
            _log.error("Data directory '%s' not found; starting crawl at '%s'.",
                new_root, self.CASE_ROOT_DIR)
            self.CATALOG_DIR = self.CASE_ROOT_DIR
        else:
            self.CATALOG_DIR = new_root

class CMIP6ExperimentSelectionMixin():
    """Encapsulate attributes and logic used for CMIP6 experiment disambiguation
    so that it can be reused in DataSources with different parents (eg. different
    FetchMixins for different data fetch protocols.)

    Assumes inheritance from DataframeQueryDataSourceBase -- should enforce this.
    """
    # map "name" field in VarlistEntry's query_attrs() to "variable_id" field here
    _query_attrs_synonyms = {'name': 'variable_id'}

    daterange_col = "date_range"
    # Catalog columns whose values must be the same for all variables.
    expt_key_cols = (
        "activity_id", "institution_id", "source_id", "experiment_id",
        "variant_label", "version_date"
    )
    expt_cols = expt_key_cols + (
        # columns whose values are derived from those in expt_key_cols
        "region", "spatial_avg", 'realization_index', 'initialization_index', 
        'physics_index', 'forcing_index'
    )
    # Catalog columns whose values must be the same for each POD.
    pod_expt_key_cols = ('grid_label',)
    pod_expt_cols = pod_expt_key_cols + (
        # columns whose values are derived from those in pod_expt_key_cols
        'regrid', 'grid_number'
    )
    # Catalog columns whose values must "be the same for each variable", ie are 
    # irrelevant but must be constrained to a unique value.
    var_expt_key_cols = ("table_id", )
    var_expt_cols = var_expt_key_cols

    @property
    def CATALOG_DIR(self):
        assert (hasattr(self, 'attrs') and hasattr(self.attrs, 'CATALOG_DIR'))
        return self.attrs.CATALOG_DIR

    def _query_group_hook(self, group_df):
        """Eliminate regional (Antarctic/Greenland) and spatially averaged data
        from consideration for data fetch, since no POD currently makes use of
        data of this type.
        """
        has_region = not (group_df['region'].isnull().all())
        has_spatial_avg = not (group_df['spatial_avg'].isnull().all())
        if not has_region and not has_spatial_avg:
            # correct values, pass this group through
            return group_df
        else:
            # return empty DataFrame to signify failure
            if has_region:
                _log.debug("Eliminating expt_key for regional data (%s).", 
                    group_df['region'].drop_duplicates().to_list())
            elif has_spatial_avg:
                _log.debug("Eliminating expt_key for spatially averaged data (%s).", 
                    group_df['spatial_avg'].drop_duplicates().to_list())
            return pd.DataFrame(columns=group_df.columns)

    @staticmethod
    def _filter_column(df, col_name, func, obj_name):
        values = list(df[col_name].drop_duplicates())
        if len(values) <= 1:
            # unique value, no need to filter
            return df
        filter_val = func(values)
        _log.debug("Selected experiment attribute '%s'='%s' for %s (out of %s).", 
            col_name, filter_val, obj_name, values)
        return df[df[col_name] == filter_val]

    def _filter_column_min(self, df, obj_name, *col_names):
        for c in col_names:
            df = self._filter_column(df, c, min, obj_name=obj_name)
        return df

    def _filter_column_max(self, df, obj_name, *col_names):
        for c in col_names:
            df = self._filter_column(df, c, max, obj_name=obj_name)
        return df

    def resolve_expt(self, df, obj):
        """Disambiguate experiment attributes that must be the same for all 
        variables in this case: 
 
        - If variant_id (realization, forcing, etc.) not specified by user, 
            choose the lowest-numbered variant
        - If version_date not set by user, choose the most recent revision
        """
        # If multiple ensemble/forcing members, choose lowest-numbered one
        df = self._filter_column_min(df, obj.name,
            'realization_index', 'initialization_index', 'physics_index', 'forcing_index'
        )
        # use most recent version_date
        df = self._filter_column_max(df, obj.name, 'version_date')
        return df

    def resolve_pod_expt(self, df, obj):
        """Disambiguate experiment attributes that must be the same for all 
        variables for each POD:
 
        - Prefer regridded to native-grid data (questionable)
        - If multiple regriddings available, pick the lowest-numbered one
        """
        # prefer regridded data
        if any(df['regrid'] == 'r'):
            df = df[df['regrid'] == 'r']
        # if multiple regriddings, choose the lowest-numbered one
        df = self._filter_column_min(df, obj.name, 'grid_number')
        return df

    def resolve_var_expt(self, df, obj):
        """Disambiguate arbitrary experiment attributes on a per-variable basis:
 
        - If the same variable appears in multiple MIP tables, select the first
            MIP table in alphabetical order.
        """
        # TODO: minimize number of MIP tables
        col_name = 'table_id'
        # select first MIP table (out of available options) by alpha order
        # NB need to pass list to iloc to get a pd.DataFrame instead of pd.Series
        df = df.sort_values(col_name).iloc[[0]]
        _log.debug("Selected experiment attribute '%s'='%s' for %s.", 
            col_name, df[col_name].iloc[0], obj.name)
        return df

class CMIP6LocalFileDataSource(CMIP6ExperimentSelectionMixin, LocalFileDataSource):
    """DataSource for handling model data named following the CMIP6 DRS and 
    stored on a local filesystem.
    """
    _FileRegexClass = cmip6.CMIP6_DRSPath
    _DirectoryRegex = cmip6.drs_directory_regex
    _AttributesClass = CMIP6DataSourceAttributes
    _DiagnosticClass = diagnostic.Diagnostic
    _PreprocessorClass = preprocessor.MDTFDataPreprocessor
    _convention = "CMIP" # hard-code naming convention
<|MERGE_RESOLUTION|>--- conflicted
+++ resolved
@@ -1354,10 +1354,6 @@
     match_error_filter=ignore_non_nc_regex
 )
 @util.regex_dataclass(sample_data_regex)
-<<<<<<< HEAD
-@util.mdtf_dataclass
-=======
->>>>>>> 787a8bd8
 class SampleDataFile():
     """Dataclass describing catalog entries for sample model data files.
     """
