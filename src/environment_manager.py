"""Classes which setup software dependencies for the PODs and which execute the
PODs' code.
"""

import os
import io
import abc
import dataclasses
from distutils.spawn import find_executable
import signal
import typing
import subprocess
from src import util, core
import yaml

import logging
_log = logging.getLogger(__name__)


class AbstractEnvironmentManager(abc.ABC):
    """Abstract interface for EnvironmentManager classes. The EnvironmentManager
    is responsible for setting up the runtime environment for a POD's third-party
    software dependencies (language versions, libraries, etc.) before execution
    and doing any associated cleanup after execution.
    """
    def __init__(self, log=_log):
        self.log = log # log to case's logger

    def setup(self):
        """Performs any initialization tasks common to the EnvironmentManager
        as a whole (called once.)
        """
        pass

    @abc.abstractmethod
    def create_environment(self, env_name):
        """Install or otherwise create the POD runtime environment identified by
        *env_name*, which can be an arbitrary object describing the environment.
        """
        pass

    @abc.abstractmethod
    def get_pod_env(self, pod):
        """Assign an environment identifier (of the same type as the *env_name*
        arguments) to a *pod* based on the requirements and other declarative
        information from its settings.jsonc file.

        Args:
            var (:class:`~src.diagnostic.Diagnostic`): POD object whose runtime
                environment needs to be determined.

        Returns:
            Environment identifier to be passed as *env_name* to other
            methods of the EnvironmentManager.
        """
        pass

    @abc.abstractmethod
    def activate_env_commands(self, env_name):
        """Generate shell commands needed to activate/set up the environment
        before the POD executes.

        Args:
            env_name: Identifier corresponding to the environment to activate.

        Returns:
            List of strings, one per command, corresponding to the shell commands
            needed to activate or set up the runtime environment within the POD's
            execution environment (e.g., child subprocess) created by the
            RuntimeManager.
        """
        pass

    @abc.abstractmethod
    def deactivate_env_commands(self, env_name):
        """Generate shell commands needed to deactivate/clean up the environment
        after the POD has finished executing.

        Args:
            env_name: Identifier corresponding to the environment to deactivate.

        Returns:
            List of strings, one per command, corresponding to the shell commands
            needed to deactivate or tear down the runtime environment within the
            POD's execution environment (e.g., child subprocess) created by the
            RuntimeManager.
        """
        pass

    @abc.abstractmethod
    def destroy_environment(self, env_name):
        """Uninstall or otherwise remove the POD runtime environment identified by
        *env_name*, which can be an arbitrary object describing the environment.
        """
        pass

    def tear_down(self):
        """Performs any cleanup specific to the EnvironmentManager itself. Called
        once, after all PODs have executed.
        """
        pass


class NullEnvironmentManager(AbstractEnvironmentManager):
    """EnvironmentManager class which does nothing; intended as a dummy setting
    for building framework test harnesses.
    """
    def create_environment(self, env_name):
        """No-op."""
        pass

    def destroy_environment(self, env_name):
        """No-op."""
        pass

    def get_pod_env(self, pod):
        """No-op."""
        pass

    def activate_env_commands(self, env_name):
        """No-op."""
        return []

    def deactivate_env_commands(self, env_name):
        """No-op."""
        return []


class VirtualenvEnvironmentManager(AbstractEnvironmentManager):
    """EnvironmentManager class which installs dependencies in python
    virtualenvs. Specifically,

    - Assumes the needed versions of the scripting language executables are
      correctly set by default in the ``$PATH`` of the POD's runtime environment;
    - For python-based PODs, it uses pip and virtualenvs to install libraries
      requested by each POD. The installation location is set by the CLI flag
      ``--venv-root``.
    - For R-based PODs, it attempts to install needed libraries into the current
      user's ``$PATH``. The installation location is set by the CLI flag
      ``--r-lib-root``.
    - For other scripting languages (e.g. NCL), no library management is performed.
      All dependencies are assumed to have been pre-installed.
    """
    def __init__(self, log=_log):
        super(VirtualenvEnvironmentManager, self).__init__(log=log)

        paths = core.PathManager()
        self.venv_root = paths.get('venv_root', '')
        self.r_lib_root = paths.get('r_lib_root', '')

    def create_environment(self, env_key):
        env_name = env_key[0]
        for tup in env_key[1:]:
            lang = tup[0].lower()
            if lang.startswith('py'):
                self._create_py_venv(env_name, tup[1])
            elif lang.startswith('r'):
                self._create_r_venv(env_name, tup[1])

    def _create_py_venv(self, env_name, py_pkgs):
        env_path = os.path.join(self.venv_root, env_name)
        if not os.path.isdir(env_path):
            os.makedirs(env_path) # recursive mkdir if needed
        for cmd in [
            f"python -m virtualenv {env_path}",
            f"source {env_path}/bin/activate",
            'pip install {}'.format(' '.join(py_pkgs)),
            'deactivate'
        ]:
            util.run_shell_command(cmd, log=self.log)

    def _create_r_venv(self, env_name, r_pkgs):
        r_pkg_str = ', '.join(['"'+x+'"' for x in r_pkgs])
        if self.r_lib_root != '':
            env_path = os.path.join(self.r_lib_root, env_name)
            if not os.path.isdir(env_path):
                os.makedirs(env_path)  # recursive mkdir if needed
            cmds = [
                f'export R_LIBS_USER="{env_path}"',
                f'Rscript -e \'install.packages(c({r_pkg_str}), '
                + 'lib=Sys.getenv("R_LIBS_USER"))\''
            ]
        else:
            cmds = [f'Rscript -e \'install.packages(c({r_pkg_str}))\'']
        for cmd in cmds:
            util.run_shell_command(cmd, log=self.log)

    def destroy_environment(self, env_key):
        pass

    def get_pod_env(self, pod):
        env_key = [pod.name]
        return tuple(env_key + [(k, frozenset(v)) for k,v \
            in pod.runtime_requirements.items()])

    def activate_env_commands(self, env_key):
        env_name = env_key[0]
        langs = [tup[0] for tup in env_key[1:]]
        cmd_list = []
        for lang in langs:
            if lang.startswith('py'):
                env_path = os.path.join(self.venv_root, env_name)
                cmd_list.append(f"source {env_path}/bin/activate")
            elif lang.startswith('r'):
                env_path = os.path.join(self.r_lib_root, env_name)
                cmd_list.append(f'export R_LIBS_USER="{env_path}"')
        return cmd_list

    def deactivate_env_commands(self, env_key):
        langs = [tup[0] for tup in env_key[1:]]
        cmd_list = []
        for lang in langs:
            if lang.startswith('py'):
                cmd_list.append('deactivate')
            elif lang.startswith('r'):
                cmd_list.append('unset R_LIBS_USER')
        return cmd_list


class CondaEnvironmentManager(AbstractEnvironmentManager):
    """:class:`AbstractEnvironmentManager` that uses the conda package manager
    to define and switch runtime environments.
    """
    env_name_prefix = '_MDTF_' # our envs start with this string to avoid conflicts

    def __init__(self, log=_log):
        super(CondaEnvironmentManager, self).__init__(log=log)

        paths = core.PathManager()
        self.code_root = paths.CODE_ROOT
        self.conda_dir = os.path.join(self.code_root, 'src','conda')
        self.env_list = []
        for file_ in os.listdir(self.conda_dir):
            if file_.endswith('.yml'):
                name, _ = os.path.splitext(file_)
                self.env_list.append(name.split('env_')[-1])

        # find conda executable
        # conda_init for bash defines conda as a shell function; will get error
        # if we try to call the conda executable directly
        if any(paths.get('micromamba_exe','')):
            cmd = f"{self.conda_dir}/micromamba_init.sh --micromamba_root {paths.get('conda_root','')} --micromamba_exe {paths.get('micromamba_exe','')}"
        else:
            cmd = f"{self.conda_dir}/conda_init.sh {paths.get('conda_root','')}"

        try:
<<<<<<< HEAD
                print('Looking for micromamba') 
                self.conda_exe = 'micromamba'
                self.conda_root = '/opt/conda' 
=======
            conda_info = util.run_shell_command(
                cmd,
                log=self.log
            )
            for line in conda_info:
                key, val = line.split('=')
                if key == '_CONDA_EXE':
                    self.conda_exe = val
                    assert os.path.exists(self.conda_exe)
                elif key == '_CONDA_ROOT':
                    self.conda_root = val
>>>>>>> b1d37edb
        except Exception as exc:
                raise util.PodRuntimeError("Can't find conda.") from exc

        # find where environments are installed
        if 'conda_env_root' in paths and paths.conda_env_root:
            self.conda_env_root = paths.conda_env_root
            if not os.path.isdir(self.conda_env_root):
                self.log.warning("Conda env directory '%s' not found; creating.",
                                 self.conda_env_root)
                os.makedirs(self.conda_env_root)  # recursive mkdir if needed
        else:
            # only true in default anaconda install, may need to fix
            self.conda_env_root = os.path.join(self.conda_root, 'envs')

    def create_environment(self, env_name):
        # check to see if conda env exists, and if not, try to create it
        conda_prefix = os.path.join(self.conda_env_root, env_name)
        if not os.path.exists(conda_prefix):
            self.log.warning(("Conda env '%s' not found (grepped for '%s'); "
                              "continuing."), env_name, conda_prefix)
            #self._call_conda_create(env_name)

    def _call_conda_create(self, env_name):
        if env_name.startswith(self.env_name_prefix):
            short_name = env_name[(len(self.env_name_prefix)+1):]
        else:
            short_name = env_name
        path = f"{self.conda_dir}/env_{short_name}.yml"
        if not os.path.exists(path):
            self.log.error("Can't find %s", path)
        else:
            conda_prefix = os.path.join(self.conda_env_root, env_name)
            self.log.info("Creating conda env '%s' in '%s'.", env_name, conda_prefix)
        command = (
            f'source {self.conda_dir}/conda_init.sh {self.conda_root} && '
            f'{self.conda_exe} env create --force -q -p "{conda_prefix}" -f "{path}"'
        )
        try:
            _ = util.run_shell_command(command, log=self.log)
        except Exception:
            raise

    def create_all_environments(self):
        try:
            _ = util.run_shell_command((
                f'{self.conda_dir}/conda_env_setup.sh -c "{self.conda_exe}" '
                f'-d "{self.conda_env_root}" --all'
                ), log=self.log
            )
        except Exception:
            raise

    def destroy_environment(self, env_name):
        pass

    def get_pod_env(self, pod):
        if pod.name in self.env_list:
            # env created specifically for this POD
            return self.env_name_prefix + pod.name
        else:
            langs = [s.lower() for s in pod.runtime_requirements]
            if ('r' in langs) or ('rscript' in langs):
                return self.env_name_prefix + 'R_base'
            elif 'ncl' in langs:
                return self.env_name_prefix + 'NCL_base'
            elif 'python2' in langs:
                raise NotImplementedError('Python 2 not supported for new PODs.')
                # return self.env_name_prefix + 'python2_base'
            elif 'python3' in langs:
                return self.env_name_prefix + 'python3_base'
            else:
                pod.log.error("Can't find environment providing %s",
                    pod.runtime_requirements)

    def activate_env_commands(self, env_name):
        """Source conda_init.sh to set things that aren't set b/c we aren't
        in an interactive shell.
        """
        # conda_init for bash defines conda as a shell function; will get error
        # if we try to call the conda executable directly
        conda_prefix = os.path.join(self.conda_env_root, env_name)
<<<<<<< HEAD
        return [
            f'source {self.conda_dir}/micromamba_init.sh',
            f'micromamba activate {conda_prefix}'
        ]
   
=======
        if os.path.split(self.conda_exe)[-1] == 'micromamba':
            return [
                f'source {self.conda_dir}/micromamba_init.sh --micromamba_exe {self.conda_exe} --conda_root {self.conda_root}',
                f'micromamba activate {conda_prefix}'
            ]
        else:
            return [
                f'source {self.conda_dir}/conda_init.sh {self.conda_root}',
                f'conda activate {conda_prefix}'
            ]

>>>>>>> b1d37edb
    def deactivate_env_commands(self, env_name):
        return []

# ============================================================================


class AbstractRuntimeManager(abc.ABC):
    """Interface for RuntimeManager classes. The RuntimeManager is responsible
    for managing the actual execution of the PODs.
    """
    @abc.abstractmethod
    def setup(self):
        """Performs any initialization tasks
        """
        pass

    @abc.abstractmethod
    def run(self): pass

    @abc.abstractmethod
    def tear_down(self): pass


@util.mdtf_dataclass
class SubprocessRuntimePODWrapper(object):
    """Wrapper for :class:`diagnostic.Diagnostic` that adds fields and methods
    used by :class:`SubprocessRuntimeManager`.
    """
    pod: typing.Any = util.MANDATORY
    env: typing.Any = None
    env_vars: dict = dataclasses.field(default_factory=dict)
    process: typing.Any = dataclasses.field(default=None, init=False)

    def pre_run_setup(self):
        self.pod.log_file = io.open(
            os.path.join(self.pod.POD_WK_DIR, self.pod.name+".log"),
            'w', encoding='utf-8'
        )
        self.pod.log_file.write(
            util.mdtf_log_header(f"MDTF {self.pod.name} DIAGNOSTIC LOG")
        )

        self.pod.log.info('### Starting %s', self.pod.full_name)
        self.pod.pre_run_setup()
        self.pod.log.info("%s will run using '%s' from conda env '%s'.",
                          self.pod.full_name, self.pod.program, self.env)

        self.pod.log_file.write(self.pod.format_log(children=True))
        self.pod._log_handler.reset_buffer()
        self.setup_env_vars()

    def setup_env_vars(self):
        def _envvar_format(x):
            # environment variables must be strings
            if isinstance(x, str):
                return x
            elif isinstance(x, bool):
                return '1' if x else '0'
            else:
                return str(x)

        self.env_vars = {k: _envvar_format(v)
                         for k, v in self.pod.pod_env_vars.items()}
        env_list = [f"  {k}: {v}" for k, v in self.env_vars.items()]
        self.pod.log_file.write("\n")
        self.pod.log_file.write("\n".join(["### Shell env vars: "] + sorted(env_list)))
        self.pod.log_file.write("\n\n")

    def setup_exception_handler(self, exc):
        chained_exc = util.chain_exc(exc, f"preparing to run {self.pod.full_name}.",
                                     util.PodRuntimeError)
        self.pod.deactivate(chained_exc)
        self.tear_down()
        raise exc  # include in production, or just for debugging?

    def run_commands(self):
        """Produces the shell command(s) to run the POD.
        """
        return [f"/usr/bin/env {self.pod.program} {self.pod.driver}"]

    def run_msg(self):
        """Log message when execution starts.
        """
        return (f"Running {os.path.basename(self.pod.driver)} for "
                f"{self.pod.full_name}.")

    def validate_commands(self):
        """Produces the shell command(s) to validate the POD's runtime environment
        (ie, check for all requested third-party module dependencies.)
        Dependencies are passed as arguments to the shell script
        ``src/validate_environment.sh``, which is invoked in the POD's subprocess
        before the POD is run.

        Returns:
            (:py:obj:`str`): Command-line invocation to validate the POD's
                runtime environment.
        """
        paths = core.PathManager()
        command_path = os.path.join(paths.CODE_ROOT,
                                    'src', 'validate_environment.sh')
        reqs = self.pod.runtime_requirements # abbreviate
        command = [
            command_path,
            ' -v',
            ' -p '.join([''] + list(reqs)),
            ' -z '.join([''] + list(self.pod.pod_env_vars)),
            ' -a '.join([''] + reqs.get('python', [])),
            ' -b '.join([''] + reqs.get('ncl', [])),
            ' -c '.join([''] + reqs.get('Rscript', []))
        ]
        return [''.join(command)]

    def runtime_exception_handler(self, exc):
        """Handler which is called if an exception is raised during the POD's
        execution (including setup and clean up).
        """
        chained_exc = util.chain_exc(exc, f"running {self.pod.full_name}.",
                                     util.PodExecutionError)
        self.pod.deactivate(chained_exc)
        self.tear_down()
        raise exc  # include in production, or just for debugging?

    def tear_down(self, retcode=None):
        # just to be safe
        if self.process is not None:
            if hasattr(self.process, 'retcode'):
                retcode = self.process.returncode
            try:
                log_str = f" Tearing down runtime process for {self.pod.full_name})."
                self.pod.log.info(log_str)
                self.process.kill()
            except ProcessLookupError:
                pass
            self.process = None

        if self.pod.status != core.ObjectStatus.INACTIVE:
            if retcode == 0:
                log_str = f"{self.pod.full_name} exited successfully (code={retcode})."
                self.pod.log.info(log_str)
            elif retcode is None:
                log_str = f"{self.pod.full_name} terminated, but the subprocess did not yield a return code." \
                          f" This does not necessarily indicate a failure."
                self.pod.log.info(log_str)
            elif self.pod.failed:
                log_str = f"{self.pod.full_name} was terminated or exited abnormally."
                self.pod.log.info(log_str)
            else:
                log_str = f"{self.pod.full_name} exited abnormally (code={retcode})."
                exc = util.PodExecutionError(log_str)
                self.pod.deactivate(exc)

        if self.pod.log_file is not None and not self.pod.log_file.closed:
            self.pod.log_file.write(80 * '-' + '\n')
            self.pod.log_file.write(log_str + '\n')
            self.pod.log_file.flush()  # redundant?

        if not self.pod.failed:
            self.pod.status = core.ObjectStatus.INACTIVE
        # elapsed = timeit.default_timer() - start_time
        # print(pod+" Elapsed time ",elapsed)


class SubprocessRuntimeManager(AbstractRuntimeManager):
    """RuntimeManager class that runs each POD in a child subprocess spawned on
    the local machine. Resource allocation is delegated to the local machine's
    kernel's scheduler.
    """
    _PodWrapperClass = SubprocessRuntimePODWrapper

    def __init__(self, case, EnvMgrClass):
        config = core.ConfigManager()
        self.test_mode = config.test_mode
        # transfer all pods, even failed ones, because we need to call their
        self.pods = [self._PodWrapperClass(pod=p) for p in case.pods.values()]
        self.env_mgr = EnvMgrClass(log=case.log)
        self.case = case

        # Need to run bash explicitly because 'conda activate' sources
        # env vars (can't do that in posix sh). tcsh could also work.
        self.bash_exec = find_executable('bash')

    def iter_active_pods(self):
        """Generator iterating over all wrapped pods which are currently active,
        i.e. which haven't been skipped due to requirement errors.
        """
        yield from filter((lambda p: p.pod.active), self.pods)

    def setup(self):
        self.env_mgr.setup()
        for p in self.iter_active_pods():
            p.env = self.env_mgr.get_pod_env(p.pod)
        envs = set([p.env for p in self.pods if p.env])
        for env in envs:
            self.env_mgr.create_environment(env)

    def spawn_subprocess(self, p, env_vars_base):
        print("SPAWN SUBPROCESS")
        run_cmds = p.validate_commands() + p.run_commands()
        if self.test_mode:
            run_cmds = ['echo "TEST MODE: call {}"'.format('; '.join(run_cmds))]
        commands = self.env_mgr.activate_env_commands(p.env) \
            + run_cmds \
            + self.env_mgr.deactivate_env_commands(p.env)
        print(commands)
        if self.test_mode:
            for cmd in commands:
                print('\tTEST MODE: call {}'.format(cmd))
        else:
            p.pod.log.info('\t'+p.run_msg())
        # '&&' so we abort if any command in the sequence fails.
        commands = ' && '.join([s for s in commands if s])

        assert os.path.isdir(p.pod.POD_WK_DIR)
        env_vars = env_vars_base.copy()
        env_vars.update(p.env_vars)
        # Need to run bash explicitly because 'conda activate' sources
        # env vars (can't do that in posix sh). tcsh could also work.
        return subprocess.Popen(
            commands,
            shell=True, executable=self.bash_exec,
            env=env_vars, cwd=p.pod.POD_WK_DIR,
            stdout=p.pod.log_file, stderr=p.pod.log_file,
            universal_newlines=True, bufsize=1
        )

    def run(self):
        # Call cleanup method if we're kiled
        signal.signal(signal.SIGTERM, self.runtime_terminate)
        signal.signal(signal.SIGINT, self.runtime_terminate)

        test_list = [p for p in self.iter_active_pods()]
        if not test_list:
            self.case.log.error('%s: no PODs met data requirements; returning',
                                self.__class__.__name__)
            return

        env_vars_base = os.environ.copy()
        for p in self.iter_active_pods():
            p.pod.log.info('%s: run %s.', self.__class__.__name__, p.pod.full_name)
            try:
                p.pre_run_setup()
            except Exception as exc:
                p.setup_exception_handler(exc)
                continue
            try:
                p.pod.log_file.write(f"### Start execution of {p.pod.full_name}\n")
                p.pod.log_file.write(80 * '-' + '\n')
                p.pod.log_file.flush()
                p.process = self.spawn_subprocess(p, env_vars_base)
            except Exception as exc:
                p.runtime_exception_handler(exc)
                continue
        # should use asyncio, instead wait for each process
        # to terminate and close all log files
        # TODO: stderr gets eaten with current setup; possible to do a proper
        # tee if procs are run with asyncio? https://stackoverflow.com/a/59041913
        for p in self.pods:
            if p.process is not None:
               p.process.wait()
            p.tear_down()
        self.case.log.info('%s: completed all PODs.', self.__class__.__name__)
        self.tear_down()

    def tear_down(self):
        # cleanup all envs that were defined, just to be safe
        envs = set([p.env for p in self.pods if p.env])
        for env in envs:
            self.env_mgr.destroy_environment(env)
        self.env_mgr.tear_down()

    def runtime_terminate(self, signum=None, frame=None):
        """Handler called in the event that POD execution was halted abnormally,
        by receiving  ``SIGINT`` or ``SIGTERM``.
        """
        # try to clean up everything
        util.signal_logger(self.__class__.__name__, signum, frame, log=self.case.log)
        for p in self.pods:
            util.signal_logger(self.__class__.__name__, signum, frame, log=p.pod.log)
            p.tear_down()
            p.pod.close_log_file(log=True)
        self.tear_down()
        self.case.close_log_file()
        util.exit_handler(code=1)


@util.mdtf_dataclass
class MultirunSubprocessRuntimePODWrapper(object):
    """Wrapper for :class:`diagnostic.multirunDiagnostic` that adds fields and methods
    used by :class:`SubprocessRuntimeManager`.
    """
    pod: typing.Any = util.MANDATORY
    env: typing.Any = None
    env_vars: dict = dataclasses.field(default_factory=dict)
    process: typing.Any = dataclasses.field(default=None, init=False)

    def pre_run_setup(self):
        self.pod.log_file = io.open(
            os.path.join(self.pod.POD_WK_DIR, self.pod.name+".log"),
            'w', encoding='utf-8'
        )
        self.pod.log_file.write(
            util.mdtf_log_header(f"MDTF {self.pod.name} DIAGNOSTIC LOG")
        )

        self.pod.log.info('### Starting %s', self.pod.full_name)
        self.pod.pre_run_setup()
        self.pod.log.info("%s will run using '%s' from conda env '%s'.",
                          self.pod.full_name, self.pod.program, self.env)

        self.pod.log.debug("%s", self.pod.format_log(children=True))
        self.pod._log_handler.reset_buffer()
        self.write_case_env_file(self.pod.cases)
        self.setup_env_vars()

    def setup_env_vars(self):
        def _envvar_format(x):
            # environment variables must be strings
            if isinstance(x, str):
                return x
            elif isinstance(x, bool):
                return '1' if x else '0'
            else:
                return str(x)

        skip_items = ['FIRSTYR', 'LASTYR', 'CASENAME']  # Omit per-case environment variables
        self.env_vars = {k: _envvar_format(v)
                         for k, v in self.pod.pod_env_vars.items() if k not in skip_items}

        env_list = [f"  {k}: {v}" for k, v in self.env_vars.items()]
        self.pod.log_file.write("\n")
        self.pod.log_file.write("\n".join(["### Shell env vars: "] + sorted(env_list)))
        self.pod.log_file.write("\n\n")

    def write_case_env_file(self, case_list):
        out_file = os.path.join(self.pod.POD_WK_DIR, 'case_info.yaml')
        self.pod.pod_env_vars["case_env_file"] = out_file
        case_info = dict()

        for case_name, case in case_list.items():
            case_info[case_name] = {k: v
                                    for k, v in case.env_vars.items()}
            
            # append case environment vars
            for v in case.iter_vars_only(case, active=True):
                for kk, vv in v.env_vars.items():
                    if v.name.lower() + '_var' in kk.lower():
                        case_info[case_name][kk] = v.name
                    elif v.name.lower() + '_file' in kk.lower():
                        case_info[case_name][kk] = v.dest_path
                    else:
                        case_info[case_name][kk] = vv
        
        f = open(out_file, 'w+')
        assert (os.path.isfile(out_file))
        yaml.dump(case_info, f, allow_unicode=True, default_flow_style=False)
        self.pod.multi_case_dict = case_info

    def setup_exception_handler(self, exc):
        chained_exc = util.chain_exc(exc, f"preparing to run {self.pod.full_name}.",
                                     util.PodRuntimeError)
        self.pod.deactivate(chained_exc)
        self.tear_down()
        raise exc  # include in production, or just for debugging?

    def run_commands(self):
        """Produces the shell command(s) to run the POD.
        """
        return [f"/usr/bin/env {self.pod.program} {self.pod.driver}"]

    def run_msg(self):
        """Log message when execution starts.
        """
        return (f"Running {os.path.basename(self.pod.driver)} for "
                f"{self.pod.full_name}.")

    def validate_commands(self):
        """Produces the shell command(s) to validate the POD's runtime environment
        (ie, check for all requested third-party module dependencies.)
        Dependencies are passed as arguments to the shell script
        ``src/validate_environment.sh``, which is invoked in the POD's subprocess
        before the POD is run.

        Returns:
            (:py:obj:`str`): Command-line invocation to validate the POD's
                runtime environment.
        """
        paths = core.PathManager()
        command_path = os.path.join(paths.CODE_ROOT,
                                    'src', 'validate_environment.sh')
        reqs = self.pod.runtime_requirements # abbreviate
        command = [
            command_path,
            ' -v',
            ' -p '.join([''] + list(reqs)),
            ' -z '.join([''] + list(self.pod.pod_env_vars)),
            ' -a '.join([''] + reqs.get('python', [])),
            ' -b '.join([''] + reqs.get('ncl', [])),
            ' -c '.join([''] + reqs.get('Rscript', []))
        ]
        return [''.join(command)]

    def runtime_exception_handler(self, exc):
        """Handler which is called if an exception is raised during the POD's
        execution (including setup and clean up).
        """
        chained_exc = util.chain_exc(exc, f"running {self.pod.full_name}.",
                                     util.PodExecutionError)
        self.pod.deactivate(chained_exc)
        self.tear_down()
        raise exc  # include in production, or just for debugging?

    def tear_down(self, retcode=None):
        # just to be safe
        if self.process is not None:
            if hasattr(self.process, 'retcode'):
                retcode = self.process.returncode
            try:
                self.process.kill()
            except ProcessLookupError:
                pass
            self.process = None

        if self.pod.status != core.ObjectStatus.INACTIVE:
            if retcode == 0:
                log_str = f"{self.pod.full_name} exited successfully (code={retcode})."
                self.pod.log.info(log_str)
            elif retcode is None:
                log_str = f"{self.pod.full_name} exited without specifying a return code\n (not " \
                          f"necessarily a failure; this information just wasn't provided\n" \
                          f"to the subprocess manager when the POD completed).\n"
                self.pod.log.info(log_str)
            elif self.pod.failed:
                log_str = f"{self.pod.full_name} exited abnormally with pod status FAILED."
                self.pod.log.info(log_str)
            else:
                log_str = f"{self.pod.full_name} exited abnormally (code={retcode})."
                exc = util.PodExecutionError(log_str)
                self.pod.deactivate(exc)

        if self.pod.log_file is not None:
            self.pod.log_file.write(80 * '-' + '\n')
            self.pod.log_file.write(log_str + '\n')
            self.pod.log_file.flush()  # redundant?

        if not self.pod.failed:
            self.pod.status = core.ObjectStatus.INACTIVE
        # elapsed = timeit.default_timer() - start_time
        # print(pod+" Elapsed time ",elapsed)


class MultirunSubprocessRuntimeManager(SubprocessRuntimeManager):
    """RuntimeManager class that runs each POD in a child subprocess spawned on
    the local machine. Resource allocation is delegated to the local machine's
    kernel's scheduler.
    """
    _PodWrapperClass = MultirunSubprocessRuntimePODWrapper

    def __init__(self, pod_dict, EnvMgrClass, parent):
        config = core.ConfigManager()
        self.test_mode = config.test_mode
        # transfer all pods, even failed ones, because we need to call their
        self.pods = [self._PodWrapperClass(pod=p) for p in pod_dict.values()]
        # init object-level logger
        self.env_mgr = EnvMgrClass(log=parent.log)

        # Need to run bash explicitly because 'conda activate' sources
        # env vars (can't do that in posix sh). tcsh could also work.
        self.bash_exec = find_executable('bash')

    def iter_active_pods(self):
        """Generator iterating over all wrapped pods which are currently active,
        i.e. which haven't been skipped due to requirement errors.
        """
        yield from filter((lambda p: p.pod.active), self.pods)

    def setup(self):
        self.env_mgr.setup()
        for p in self.iter_active_pods():
            p.env = self.env_mgr.get_pod_env(p.pod)
        envs = set([p.env for p in self.pods if p.env])
        for env in envs:
            self.env_mgr.create_environment(env)

    def spawn_subprocess(self, p, env_vars_base):
        run_cmds = p.validate_commands() + p.run_commands()
        if self.test_mode:
            run_cmds = ['echo "TEST MODE: call {}"'.format('; '.join(run_cmds))]
        commands = self.env_mgr.activate_env_commands(p.env) \
            + run_cmds \
            + self.env_mgr.deactivate_env_commands(p.env)
        if self.test_mode:
            for cmd in commands:
                print('\tTEST MODE: call {}'.format(cmd))
        else:
            p.pod.log.info('\t'+p.run_msg())
        # '&&' so we abort if any command in the sequence fails.
        commands = ' && '.join([s for s in commands if s])

        assert os.path.isdir(p.pod.POD_WK_DIR)
        env_vars = env_vars_base.copy()
        env_vars.update(p.env_vars)
        # Need to run bash explicitly because 'conda activate' sources
        # env vars (can't do that in posix sh). tcsh could also work.
        return subprocess.Popen(
            commands,
            shell=True, executable=self.bash_exec,
            env=env_vars, cwd=p.pod.POD_WK_DIR,
            stdout=p.pod.log_file, stderr=p.pod.log_file,
            universal_newlines=True, bufsize=1
        )

    def run(self, parent):
        # Call cleanup method if we're killed
        signal.signal(signal.SIGTERM, self.runtime_terminate)
        signal.signal(signal.SIGINT, self.runtime_terminate)

        test_list = [p for p in self.iter_active_pods()]
        if not test_list:
            parent.log.error('%s: no PODs met data requirements; returning',
                             self.__class__.__name__)
            return

        env_vars_base = os.environ.copy()
        for p in self.iter_active_pods():
            p.pod.log.info('%s: run %s.', self.__class__.__name__, p.pod.full_name)
            try:
                p.pre_run_setup()
            except Exception as exc:
                p.setup_exception_handler(exc)
                continue
            try:
                p.pod.log_file.write(f"### Start execution of {p.pod.full_name}\n")
                p.pod.log_file.write(80 * '-' + '\n')
                p.pod.log_file.flush()
                p.process = self.spawn_subprocess(p, env_vars_base)
            except Exception as exc:
                p.runtime_exception_handler(exc)
                continue
        # should use asyncio, instead wait for each process
        # to terminate and close all log files
        # TODO: stderr gets eaten with current setup; possible to do a proper
        # tee if procs are run with asyncio? https://stackoverflow.com/a/59041913
        for p in self.pods:
            if p.process is not None:
                p.process.wait()
            p.tear_down()
        p.pod.log.info('%s: completed all PODs.', self.__class__.__name__)
        self.tear_down()

    def tear_down(self):
        # cleanup all envs that were defined, just to be safe
        envs = set([p.env for p in self.pods if p.env])
        for env in envs:
            self.env_mgr.destroy_environment(env)
        self.env_mgr.tear_down()

    def runtime_terminate(self, signum=None, frame=None):
        """Handler called in the event that POD execution was halted abnormally,
        by receiving  ``SIGINT`` or ``SIGTERM``.
        """
        # try to clean up everything
        util.signal_logger(self.__class__.__name__, signum, frame, log=self.case.log)
        for p in self.pods:
            util.signal_logger(self.__class__.__name__, signum, frame, log=p.pod.log)
            p.tear_down()
            p.pod.close_log_file(log=True)
        self.tear_down()
        self.case.close_log_file()
        util.exit_handler(code=1)<|MERGE_RESOLUTION|>--- conflicted
+++ resolved
@@ -244,11 +244,6 @@
             cmd = f"{self.conda_dir}/conda_init.sh {paths.get('conda_root','')}"
 
         try:
-<<<<<<< HEAD
-                print('Looking for micromamba') 
-                self.conda_exe = 'micromamba'
-                self.conda_root = '/opt/conda' 
-=======
             conda_info = util.run_shell_command(
                 cmd,
                 log=self.log
@@ -260,7 +255,6 @@
                     assert os.path.exists(self.conda_exe)
                 elif key == '_CONDA_ROOT':
                     self.conda_root = val
->>>>>>> b1d37edb
         except Exception as exc:
                 raise util.PodRuntimeError("Can't find conda.") from exc
 
@@ -342,13 +336,6 @@
         # conda_init for bash defines conda as a shell function; will get error
         # if we try to call the conda executable directly
         conda_prefix = os.path.join(self.conda_env_root, env_name)
-<<<<<<< HEAD
-        return [
-            f'source {self.conda_dir}/micromamba_init.sh',
-            f'micromamba activate {conda_prefix}'
-        ]
-   
-=======
         if os.path.split(self.conda_exe)[-1] == 'micromamba':
             return [
                 f'source {self.conda_dir}/micromamba_init.sh --micromamba_exe {self.conda_exe} --conda_root {self.conda_root}',
@@ -360,7 +347,6 @@
                 f'conda activate {conda_prefix}'
             ]
 
->>>>>>> b1d37edb
     def deactivate_env_commands(self, env_name):
         return []
 
