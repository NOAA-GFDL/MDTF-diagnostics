--- conflicted
+++ resolved
@@ -457,14 +457,9 @@
                         smartsite + f._remote_data, 
                         # gcp requires trailing slash, ln ignores it
                         smartsite + temp_dir + os.sep
-<<<<<<< HEAD
                     ], timeout=self.file_transfer_timeout) 
-                chunks.append(f.file)
-=======
-                    ]) 
                 _, file_name = os.path.split(f._remote_data)
                 chunks.append(file_name)
->>>>>>> eb69c610
             # not running in shell, so can't use glob expansion.
             print "\tcatting {} chunks to {}".format(
                 d_key.name_in_model, dest_path)
