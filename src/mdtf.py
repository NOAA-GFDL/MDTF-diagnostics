--- conflicted
+++ resolved
@@ -45,33 +45,6 @@
             # above options without having to rewrite below
             self._real_init_hook(code_root, defaults_rel_path)
 
-<<<<<<< HEAD
-        self.parser = argparse.ArgumentParser(
-            epilog="""
-                All command-line arguments override defaults set in 
-                src/mdtf_settings.json.
-            """
-        )
-        self.argparse_setup()
-        cmdline_args = self.argparse_parse()
-        print(cmdline_args, '\n')
-        default_args = util.read_json(cmdline_args['config_file'])
-        self.config = self.parse_mdtf_args(cmdline_args, default_args)
-        print('SETTINGS:\n', util.pretty_print_json(self.config)) #debug
-
-        util.PathManager(self.config['paths']) # initialize
-        self._post_config_init() # hook to allow inserting other commands
-        
-    def _post_config_init(self):
-        self.set_mdtf_env_vars()
-        self.DataManager = self.manual_dispatch(
-            self.config['settings']['data_manager'], 'DataManager'
-        )
-        self.EnvironmentManager = self.manual_dispatch(
-            self.config['settings']['environment_manager'], 'EnvironmentManager'
-        )
-        self.Diagnostic = Diagnostic
-=======
     def _real_init_hook(self, code_root, defaults_rel_path):
         # set up CLI and parse arguments
         print('\tDEBUG: argv = {}'.format(sys.argv[1:]))
@@ -89,7 +62,6 @@
         # use final info to initialize ConfigManager
         print('DEBUG: SETTINGS:\n', util.pretty_print_json(self.config))
         exit()
->>>>>>> c49feb1d
 
     def _cli_pre_parse_hook(self, cli_obj):
         # gives subclasses the ability to customize CLI handler before parsing
