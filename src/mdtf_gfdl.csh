#!/bin/tcsh -f
#SBATCH --job-name=MDTF-diags
#SBATCH --time=02:00:00
#SBATCH --ntasks=1
#SBATCH --chdir=/home/Oar.Gfdl.Mdteam/DET/analysis/mdtf/MDTF-diagnostics
#SBATCH -o /home/Oar.Gfdl.Mdteam/DET/analysis/mdtf/MDTF-diagnostics/%x.o%j
#SBATCH --constraint=bigmem
# ref: https://wiki.gfdl.noaa.gov/index.php/Moab-to-Slurm_Conversion

# ------------------------------------------------------------------------------
# Wrapper script to call the MDTF Diagnostics package from the FRE pipeline.
# ------------------------------------------------------------------------------

# variables set by frepp
set argu
set mode
set in_data_dir
set out_dir
set descriptor
set yr1
set yr2
set WORKDIR
set databegyr
set dataendyr
set datachunk
set staticfile
set fremodule
set script_path

## set paths
set REPO_DIR=/home/Oar.Gfdl.Mdteam/DET/analysis/mdtf/MDTF-diagnostics
set OBS_DATA_DIR=/home/Oar.Gfdl.Mdteam/DET/analysis/mdtf/obs_data
# output always written to $out_dir; unset below to skip copy/linking to 
# MDteam experiment directory.
set OUTPUT_HTML_DIR=/home/Oar.Gfdl.Mdteam/internal_html/mdtf_output
set INPUT_DIR=${TMPDIR}/inputdata
set WK_DIR=${TMPDIR}/wkdir

# End of user-configurable paramters
# ----------------------------------------------------

## parse paths and check access
# if ( ! -w "$WK_DIR" ) then
# 	echo "${USER} doesn't have write access to ${WK_DIR}"
#	exit 1
# endif
# if ( ! -w "$out_dir" ) then
# 	echo "${USER} doesn't have write access to ${out_dir}"
# 	exit 1
# endif
<<<<<<< HEAD
=======

# counts in the following depend on in_data_dir being terminated with a '/'
set last_char=`echo "$in_data_dir" | rev | cut -c -1`
if ( "$last_char" != "/" ) then
    set in_data_dir="${in_data_dir}/"
endif
>>>>>>> 2ca6cc38
set PP_DIR=`cd ${in_data_dir}/../../../.. ; pwd`
# chunk frequency = 2nd directory from the end
set CHUNK_FREQ=`echo "$in_data_dir" | rev | cut -d/ -f2 | rev`
# data frequency = 3rd directory from the end
set DATA_FREQ=`echo "$in_data_dir" | rev | cut -d/ -f3 | rev`
# component = 5th directory from the end
set COMPONENT=`echo "$in_data_dir" | rev | cut -d/ -f5 | rev`
set cmpt_args = ( '--component' "$COMPONENT" '--data_freq' "$DATA_FREQ" '--chunk_freq' "$CHUNK_FREQ" )

## parse command line arguments
# NB analysis doesn't have getopts
# reference: https://github.com/blackberry/GetOpt/blob/master/getopt-parse.tcsh
set temp=(`getopt -s tcsh -o IY:Z: --long ignore-component,yr1:,yr2: -- $argu:q`)
if ($? != 0) then 
    echo "Command line parse error 1" >/dev/stderr
    exit 1
endif

eval set argv=\($temp:q\) # argv needed for shift etc. to work
while (1)
    switch($1:q)
    case -I:
    case --ignore-component:
        set cmpt_args = ( '--ignore-component' ) ; shift 
        breaksw;
    case -Y:
    case --yr1:
        set yr1="$2:q" ; shift ; shift
        breaksw
    case -Z:
    case --yr2:
        set yr2="$2:q" ; shift ; shift
        breaksw
    case --:
        shift
        break
    default:
        echo "Command line parse error 2" ; exit 1
    endsw
end
# trim leading zeros
set yr1 = `echo ${yr1} | sed 's/^0*//g'`
set yr2 = `echo ${yr2} | sed 's/^0*//g'`


## configure env modules
if ( ! $?MODULESHOME ) then       
    echo "\$MODULESHOME is undefined"
    exit 1
else
    if ( "$MODULESHOME" == "" )  then
        echo "\$MODULESHOME is empty"
        exit 1
    else 
        source $MODULESHOME/init/tcsh
        # should probably 'module purge'
        if ( `where module` == "" ) then
            echo "Still can't load modules"
            exit 1
        endif
<<<<<<< HEAD
      endif
=======
    endif
>>>>>>> 2ca6cc38
endif

# modules may load other modules of different versions as dependencies,
# so if any version of a version-unspecified module is already loaded skip it
foreach mod ( 'gcp' 'python/2.7.12' 'perlbrew' )
    # () needed for csh quoting, also remember `module` only writes to stderr
    ( module list -t ) |& grep -qiF "$mod"
    if ( $status != 0 ) then
        module load $mod
    endif
end	
( module list -t ) |& cat # log modules being used

## clean up tmpdir
wipetmp

## fetch obs data from local source
mkdir -p "${INPUT_DIR}"
mkdir -p "${WK_DIR}"
mkdir "${INPUT_DIR}/model"
gcp -v -r "gfdl:${OBS_DATA_DIR}/" "gfdl:${INPUT_DIR}/obs_data/"

## make sure we have python dependencies
${REPO_DIR}/src/validate_environment.sh -v -a subprocess32 -a pyyaml
if ( $status != 0 ) then
    echo 'Installing required modules'
    mkdir -p "${REPO_DIR}/envs/venv"
    python -m pip install --user virtualenv
    python -m virtualenv "${REPO_DIR}/envs/venv/base"
    source "${REPO_DIR}/envs/venv/base/bin/activate"
    # pip --user redundant/not valid in a virtualenv
    pip install --disable-pip-version-check subprocess32 pyyaml
else
    echo 'Found required modules'
endif

## Clean output subdirectory
set mdtf_dir="MDTF_${descriptor}_${yr1}_${yr2}"
if ( -d "${out_dir}/${mdtf_dir}" ) then
    echo "${out_dir}/${mdtf_dir} already exists; deleting"
    rm -rf "${out_dir}/${mdtf_dir}"
endif

## run the command
echo 'script start'
"${REPO_DIR}/src/mdtf.py" --frepp \
--MODEL_DATA_ROOT "${INPUT_DIR}/model" \
--OBS_DATA_ROOT "${INPUT_DIR}/obs_data" \
--WORKING_DIR "$WK_DIR" \
--OUTPUT_DIR "$out_dir" \
--data_manager "GfdlPP" \
--environment_manager "GfdlVirtualenv" \
--CASENAME "$descriptor" \
--CASE_ROOT_DIR "$PP_DIR" \
--FIRSTYR $yr1 \
--LASTYR $yr2 \
$cmpt_args:q
echo 'script exit'

## copy/link output files, if requested
if ( ! $?OUTPUT_HTML_DIR ) then       
    echo "Complete -- Exiting"
    exit 0
endif
if ( "$OUTPUT_HTML_DIR" == "" ) then
    echo "Complete -- Exiting"
    exit 0
<<<<<<< HEAD
endif
if ( ! -w "$OUTPUT_HTML_DIR" ) then
    echo "${USER} doesn't have write access to ${OUTPUT_HTML_DIR}"
    exit 0
=======
>>>>>>> 2ca6cc38
endif
# if ( ! -w "$OUTPUT_HTML_DIR" ) then
#    echo "${USER} doesn't have write access to ${OUTPUT_HTML_DIR}"
#    exit 0
# endif

echo "Configuring data for experiments website"

set shaOut = `perl -e "use Digest::SHA qw(sha1_hex); print sha1_hex('${out_dir}');"`
set mdteamDir = "${OUTPUT_HTML_DIR}/${shaOut}"	

if ( ! -d ${mdteamDir} ) then
    mkdir -p "${mdteamDir}"
    echo "Symlinking ${out_dir}/${mdtf_dir} to ${mdteamDir}/mdtf"
    ln -s "${out_dir}/${mdtf_dir}" "${mdteamDir}/mdtf"
else
    echo "Gcp'ing ${out_dir}/${mdtf_dir}/ to ${mdteamDir}/mdtf/"
    gcp -v -r "gfdl:${out_dir}/${mdtf_dir}/" "gfdl:${mdteamDir}/mdtf/"
endif

echo "Complete -- Exiting"
exit 0
## <|MERGE_RESOLUTION|>--- conflicted
+++ resolved
@@ -48,15 +48,12 @@
 # 	echo "${USER} doesn't have write access to ${out_dir}"
 # 	exit 1
 # endif
-<<<<<<< HEAD
-=======
 
 # counts in the following depend on in_data_dir being terminated with a '/'
 set last_char=`echo "$in_data_dir" | rev | cut -c -1`
 if ( "$last_char" != "/" ) then
     set in_data_dir="${in_data_dir}/"
 endif
->>>>>>> 2ca6cc38
 set PP_DIR=`cd ${in_data_dir}/../../../.. ; pwd`
 # chunk frequency = 2nd directory from the end
 set CHUNK_FREQ=`echo "$in_data_dir" | rev | cut -d/ -f2 | rev`
@@ -117,11 +114,7 @@
             echo "Still can't load modules"
             exit 1
         endif
-<<<<<<< HEAD
-      endif
-=======
     endif
->>>>>>> 2ca6cc38
 endif
 
 # modules may load other modules of different versions as dependencies,
@@ -189,13 +182,6 @@
 if ( "$OUTPUT_HTML_DIR" == "" ) then
     echo "Complete -- Exiting"
     exit 0
-<<<<<<< HEAD
-endif
-if ( ! -w "$OUTPUT_HTML_DIR" ) then
-    echo "${USER} doesn't have write access to ${OUTPUT_HTML_DIR}"
-    exit 0
-=======
->>>>>>> 2ca6cc38
 endif
 # if ( ! -w "$OUTPUT_HTML_DIR" ) then
 #    echo "${USER} doesn't have write access to ${OUTPUT_HTML_DIR}"
