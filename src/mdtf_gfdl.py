--- conflicted
+++ resolved
@@ -11,14 +11,10 @@
 import util_mdtf
 import mdtf
 
-<<<<<<< HEAD
-class GFDLMDTFFramework(MDTFFramework):
-=======
 class GFDLMDTFFramework(mdtf.MDTFFramework):
     def __init__(self, code_root, defaults_rel_path):
         self.set_tempdir()
         super(GFDLMDTFFramework, self).__init__(code_root, defaults_rel_path)
->>>>>>> c49feb1d
 
     @staticmethod
     def set_tempdir():
@@ -39,58 +35,19 @@
             print("Using default tempdir on this system")
         os.environ['MDTF_GFDL_TMPDIR'] = tempfile.gettempdir()
 
-<<<<<<< HEAD
-    def argparse_setup(self):
-        """Add GFDL-specific command-line options to those set in mdtf.py.
-        """
-        super(GFDLMDTFFramework, self).argparse_setup()
-        self.parser.add_argument('--GFDL_PPAN_TEMP', 
-            nargs='?',
-            help="Temp directory to use on GFDL PPAN. Must be accessible via gcp.")
-        self.parser.add_argument('--GFDL_WS_TEMP', 
-            nargs='?',
-            help="Temp directory to use on GFDL workstations. Must be accessible via gcp.")
-        self.parser.add_argument("--frepp", 
-            action="store_true", # so default to False
-            help="Set flag to take configuration info from env vars set by frepp.")
-        self.parser.add_argument("--ignore-component", 
-            action="store_true", # so default to False
-            help=("Set flag to ignore model component passed by frepp "
-                "and search entire /pp/ directory."))
-        # reset default config file
-        for action in self.parser._actions:
-            if action.dest == 'config_file':
-                action.default = os.path.join(self.code_root, 'src', 
-                    'gfdl_mdtf_settings.json')
+    def parse_mdtf_args(self, cli_obj):
+        dry_run = cli_obj.config['settings'].get('dry_run', False)
+        timeout = cli_obj.config['settings'].get('timeout', False)
+        # copy obs data from site install
+        self.fetch_obs_data(timeout=timeout, dry_run=dry_run)
+        # Use GCP to create OUTPUT_DIR otherwise parse_mdtf_args will throw error
+        # when trying to create it on a read-only volume
+        if not os.path.exists(cli_obj.config['paths']['OUTPUT_DIR']):
+            gfdl.make_remote_dir(cli_obj.config['paths']['OUTPUT_DIR'], timeout, dry_run)
 
-    @classmethod
-    def parse_mdtf_args(cls, user_args_list, default_args, rel_paths_root=''):
-        default_args['paths']['OBS_DATA_SOURCE'] = util.resolve_path(
-            default_args['paths']['OBS_DATA_ROOT'],
-            rel_paths_root)
-        return super(GFDLMDTFFramework, cls).parse_mdtf_args(
-            user_args_list, default_args, rel_paths_root)
+        super(GFDLMDTFFramework, self).parse_mdtf_args(cli_obj)
 
-    def _post_config_init(self):
-        timeout = util.get_from_config('file_transfer_timeout', self.config, default=0)
-        dry_run = util.get_from_config('dry_run', self.config, default=False)
-
-        self.fetch_obs_data(timeout, dry_run)
-        paths = util.PathManager()
-        if not os.path.exists(paths.OUTPUT_DIR):
-            # otherwise mdtf.set_mdtf_env_vars will throw error when trying to 
-            # create it on a read-only volume
-            gfdl.make_remote_dir(paths.OUTPUT_DIR, timeout, dry_run)
-
-        super(GFDLMDTFFramework, self)._post_config_init()
-
-        if self.config['settings']['frepp']:
-=======
-    def parse_mdtf_args(self, cli_obj):
-        super(GFDLMDTFFramework, self).parse_mdtf_args(cli_obj)
-        self.fetch_obs_data()
         if self.config['settings'].get('frepp', False):
->>>>>>> c49feb1d
             # set up cooperative mode -- hack to pass config settings
             gfdl.GfdlDiagnostic._config = self.config
             self.config['settings']['diagnostic'] = 'Gfdl'
@@ -115,13 +72,7 @@
                 os.path.isdir(os.path.join(case_outdir, p))
             ]
 
-<<<<<<< HEAD
     def fetch_obs_data(self, timeout=0, dry_run=False):
-        source_dir = self.config['paths']['OBS_DATA_SOURCE']
-=======
-    def fetch_obs_data(self):
-        dry_run = self.config['settings'].get('dry_run', False)
->>>>>>> c49feb1d
         dest_dir = self.config['paths']['OBS_DATA_ROOT']
         source_dir = self.config['paths'].get('OBS_DATA_REMOTE', dest_dir)
         if source_dir == dest_dir:
