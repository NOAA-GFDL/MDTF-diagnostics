--- conflicted
+++ resolved
@@ -22,22 +22,6 @@
         pod_dir = os.path.join(code_root, _pod_dir, pod_)
         settings_path = os.path.join(pod_dir, _file_name)
         try:
-<<<<<<< HEAD
-            d = util.read_json(
-                os.path.join(code_root, _pod_dir, pod, _pod_settings)
-            )
-            assert 'settings' in d
-        except JSONDecodeError as exc:
-            raise util.PodConfigError(
-                f"Syntax error in settings.jsonc: {str(exc)}.",
-                pod
-            )
-        except Exception as exc:
-            raise util.PodConfigError(
-                f"Error encountered in reading settings.jsonc: {repr(exc)}.",
-                pod
-            )
-=======
             d = util.read_json(settings_path)
             for section in ['settings', 'varlist']:
                 if section not in d:
@@ -57,7 +41,6 @@
         except Exception as exc:
             raise util.PodConfigError((f"Error encountered in reading '{_file_name}': "
                 f"{repr(exc)}."), pod_)
->>>>>>> a636d645
         return d
 
     # get list of pods
@@ -85,14 +68,9 @@
         try:
             d = _load_one_json(p)
         except Exception as exc:
-<<<<<<< HEAD
-            _log.critical(exc)
-            exit(1)
-=======
             _log.error(exc)
             bad_pods.append(p)
             continue
->>>>>>> a636d645
         pods[p] = d
         # PODs requiring data from multiple realms get stored in the dict
         # under a tuple of those realms; realms stored indivudally in realm_list
