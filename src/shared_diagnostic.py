--- conflicted
+++ resolved
@@ -159,12 +159,6 @@
             :meth:`~shared_diagnostic.Diagnostic._check_for_varlist_files` 
             subroutines.
         """
-<<<<<<< HEAD
-        if isinstance(self.skipped, Exception):
-            # hack to catch data errors raised in data_manager.fetch_data
-            raise self.skipped
-=======
->>>>>>> 77fe2682
         self._set_pod_env_vars(verbose)
         self._setup_pod_directories()
         try:
