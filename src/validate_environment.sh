--- conflicted
+++ resolved
@@ -38,13 +38,8 @@
         ;;
         a) # look for python module
            # also can't figure out how to disable pip's python2.7 warning
-<<<<<<< HEAD
-           # case insensitive search (-i) required, eg to match 'PyYAML' and 'pyyaml'
-            if pip list --disable-pip-version-check | tail -n +1 | grep -qiF ${OPTARG}; then
-=======
             if pip list --disable-pip-version-check \
                 | awk -v pattern="${OPTARG}" 'tolower($0) ~ pattern {rc = 1}; END { exit !rc }'; then
->>>>>>> 3874bef2
                 if [ "$verbose" = true ]; then
                     echo "pip list found python module ${OPTARG}."
                 fi
