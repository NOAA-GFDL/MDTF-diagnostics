"""Classes that define varlist coordinates and other attributes
"""
import dataclasses as dc
import itertools
import typing
from src import util
from src import data_model
from src import translation
import os
import logging

_log = logging.getLogger(__name__)


# --------------VarlistEntry---------------------

VarlistEntryRequirement = util.MDTFEnum(
    'VarlistEntryRequirement',
    'REQUIRED OPTIONAL ALTERNATE AUX_COORDINATE',
    module=__name__
)

VarlistEntryRequirement.__doc__ = """
:class:`util.MDTFEnum` used to track whether the DataSource is required to
provide data for the :class:`VarlistEntry`.
"""

_coord_env_var_suffix = '_coord'
_coord_bounds_env_var_suffix = '_bnds'
_var_name_env_var_suffix = '_var'
_file_env_var_suffix = '_FILE'

PodDataFileFormat = util.MDTFEnum(
    'PodDataFileFormat',
    ("ANY_NETCDF ANY_NETCDF_CLASSIC "
     "ANY_NETCDF3 NETCDF3_CLASSIC NETCDF_64BIT_OFFSET NETCDF_64BIT_DATA "
     "ANY_NETCDF4 NETCDF4_CLASSIC NETCDF4"),
    module=__name__
)


@util.mdtf_dataclass
class _VarlistGlobalSettings:
    format: PodDataFileFormat = \
        dc.field(default=PodDataFileFormat.ANY_NETCDF_CLASSIC, metadata={'query': True})
    rename_variables: bool = False
    multi_file_ok: bool = False
    dimensions_ordered: bool = False


@util.mdtf_dataclass
class _VarlistTimeSettings:
    frequency: util.DateFrequency = \
        dc.field(default=util.NOTSET, metadata={'query': True})
    min_frequency: util.DateFrequency = \
        dc.field(default=util.NOTSET, metadata={'query': True})
    max_frequency: util.DateFrequency = \
        dc.field(default=util.NOTSET, metadata={'query': True})
    min_duration: str = util.NOTSET
    max_duration: str = util.NOTSET


@util.mdtf_dataclass
class VarlistEntryBase(metaclass=util.MDTFABCMeta):
    """Base class for VarlistEntry

    Attributes:
        use_exact_name: see docs
        env_var: Name of env var which is set to the variable's name in the
            provided dataset.
        path_variable: Name of env var containing path(s) to local data.
        dest_path: Path(s) to local data.
        alternates: List of lists of VarlistEntries.
        translation: :class: `translation.TranslatedVarlistEntry`, populated by DataSource.
        data: dict mapping experiment_keys to DataKeys. Populated by DataSource.
        scalar_coords: dict
    """

    def __init_subclass__(cls):
        required_class_variables = [
            'use_exact_name',
            'env_var',
            'requirement',
            'scalar_coords',
            'alternates',
            'translation',
            'data',
            '_deactivation_log_level'
        ]
        for var in required_class_variables:
            if not hasattr(cls, var):
                raise NotImplementedError(
                    f'Class {cls} lacks required `{var}` class attribute'
                )

    def __post_init__(self):
        pass

    @property
    def _children(self):
        pass

    @property
    def name_in_model(self):
        pass

    @classmethod
    def from_struct(cls):
        pass

    def iter_alternates(self):

        def _iter_alternates():
            pass

    @staticmethod
    def alternates_str(alt_list):
        pass

    def debug_str(self):
        pass

    def iter_data_keys(self):
        pass

    def deactivate_data_key(self):
        pass

    @property
    def local_data(self):
        pass

    def query_attrs(self):
        def iter_query_attrs():
            pass


@util.mdtf_dataclass
class VarlistEntry(VarlistEntryBase, util.MDTFObjectBase, data_model.DMVariable,
                   _VarlistGlobalSettings, util.VarlistEntryLoggerMixin):
    """Class to describe data for a single variable requested by a POD.
    Corresponds to list entries in the "varlist" section of the POD's
    settings.jsonc file.

    Two VarlistEntries are equal (as determined by the ``__eq__`` method, which
    compares fields without ``compare=False``) if they specify the same data
    product, ie if the same output file from the preprocessor can be symlinked
    to two different locations.

    Attributes:
        use_exact_name: see docs
        env_var: Name of env var which is set to the variable's name in the
            provided dataset.
        path_variable: Name of env var containing path to local data.
        dest_path: Path to local data.
        alternates: List of lists of VarlistEntries.
        translation: :class:`translation.TranslatedVarlistEntry`, populated by DataSource.
        data: dict mapping experiment_keys to DataKeys. Populated by DataSource.
    """
    # _id = util.MDTF_ID()           # fields inherited from core.MDTFObjectBase
    # name: str
    # _parent: object
    # log = util.MDTFObjectLogger
    # status: ObjectStatus
    # standard_name: str           # fields inherited from data_model.DMVariable
    # units: Units
    # dims: list
    # scalar_coords: list
    # modifier: str
    # env_vars: util.WormDict
    use_exact_name: bool = False
    env_var: str = dc.field(default="", compare=False)
    path_variable: str = dc.field(default="", compare=False)
    realm: str = dc.field(default="", compare=False)
    long_name: str = dc.field(default="", compare=False)
    dest_path: str = ""
    convention: str = ""
    requirement: VarlistEntryRequirement = dc.field(
        default=VarlistEntryRequirement.REQUIRED, compare=False
    )
    alternates: list = dc.field(default_factory=list, compare=False)
    translation: typing.Any = dc.field(default=None, compare=False)
    data: util.ConsistentDict = dc.field(default_factory=util.ConsistentDict,
                                         compare=False)
    _deactivation_log_level = logging.INFO  # default log level for failure
    associated_files: dict

    status: util.ObjectStatus = dc.field(default=util.ObjectStatus.NOTSET, compare=False)
    name: str = util.MANDATORY
    _parent: typing.Any = dc.field(default=util.MANDATORY, compare=False)
    is_alternate: bool = False

    def __post_init__(self, coords=None):
        # set up log (VarlistEntryLoggerMixin)
        self.log = util.MDTFObjectLogger.get_logger(self._log_name)
        self.init_log()
        data_model.DMVariable.__post_init__(self, coords)

        # (re)initialize mutable fields here so that if we copy VE (eg with .replace)
        # the fields on the copy won't point to the same object as the fields on
        # the original.
        self.translation = None
        self.data: util.ConsistentDict
        # activate required vars
        if self.status == util.ObjectStatus.NOTSET:
            if self.requirement == VarlistEntryRequirement.REQUIRED:
                self.status = util.ObjectStatus.ACTIVE
            else:
                self.status = util.ObjectStatus.INACTIVE

        # env_vars
        if not self.env_var:
            self.env_var = self.name + _var_name_env_var_suffix

        if not self.path_variable:
            self.path_variable = self.name.upper() + _file_env_var_suffix
        # self.alternates is either [] or a list of nonempty lists of VEs
        if hasattr(self, 'alternates'):
            if not isinstance(self.alternates, list):
                self.alternates = [self.alternates]
        else:
            self.alternates = []
        if self.requirement == VarlistEntryRequirement.ALTERNATE:
            self.is_alternate = True
        if hasattr(self, 'scalar_coords'):
            self.scalar_coords = self.scalar_coords

    def dims(self):
        pass

    def scalar_coords(self):
        pass

    def is_scalar(self):
        pass

    @property
    def _log_name(self):
        if self._parent is None:
            return util.OBJ_LOG_ROOT
        else:
            _log_name = f"{self.name}_{self._id}".replace('.', '_')
            return f"{self._parent._log_name}.{_log_name}"

    @property
    def _children(self):
        """Iterable of child objects associated with this object."""
        return []  # leaves of object hierarchy

    @property
    def name_in_model(self):
        if self.translation and self.translation.name:
            return self.translation.name
        else:
            return "(not translated)"
            # raise ValueError(f"Translation not defined for {self.name}.")

    @classmethod
    def from_struct(cls, global_settings_d, dims_d, name, parent, **kwargs):
        """Instantiate from a struct in the varlist section of a POD's
        settings.jsonc.
        """
        new_kw = global_settings_d.copy()
        new_kw['coords'] = []
        new_kw['convention'] = parent.pod_settings.get('convention', 'cmip')
        # check if realm is set for all variables
        if parent.pod_data.get('realm', None) is not None:
<<<<<<< HEAD
            new_kw['realm'] = parent.pod_data.get('realm')
=======
            new_kw['realm'] = parent.pod_data.get('realm')  # populated if realm defined in pod settings data instead
        #  of an attribute for each POD variable
>>>>>>> 1c009862
        if 'dimensions' not in kwargs:
            raise ValueError(f"No dimensions specified for Varlist entry {name}.")
        # validate: check for duplicate coord names
        scalars = kwargs.get('scalar_coordinates', dict())
        seen = set()
        dupe_names = set(x for x
                         in itertools.chain(kwargs['dimensions'], scalars.keys())
                         if x in seen or seen.add(x))
        if dupe_names:
            raise ValueError((f"Repeated coordinate names {list(dupe_names)} in "
                              f"Varlist entry for {name}."))

        # add dimensions for each variable in POD settings file, and check that they
        # match the definitions in the "dimensions" section
        for d_name in kwargs.pop('dimensions'):
            if d_name not in dims_d:
                raise ValueError((f"Unknown dimension name {d_name} in varlist "
                                  f"entry for {name}."))
            new_kw['coords'].append(dims_d[d_name])

        # add scalar coords
        if 'scalar_coordinates' in kwargs:
            for d_name, scalar_val in kwargs.pop('scalar_coordinates').items():
                if d_name not in dims_d:
                    raise ValueError((f"Unknown dimension name {d_name} in varlist "
                                      f"entry for {name}."))
                new_kw['coords'].append(dims_d[d_name].make_scalar(scalar_val))

        filter_kw = util.filter_dataclass(kwargs, cls, init=True)
        obj = cls(name=name, _parent=parent, **new_kw, **filter_kw)
        # specialize time coord
        time_kw = util.filter_dataclass(kwargs, _VarlistTimeSettings)
        if time_kw:
            obj.change_coord('T', None, **time_kw)
        return obj

    def set_env_vars(self):
        """Get env var definitions for:

            - The path to the preprocessed data file for this variable,
            - The name for this variable in that data file,
            - The names for all of this variable's coordinate axes in that file,
            - The names of the bounds variables for all of those coordinate
              dimensions, if provided by the data.

        """
        if self.status != util.ObjectStatus.SUCCEEDED:
            # Signal to POD's code that vars are not provided by setting
            # variable to the empty string.
            self.env_vars = {self.env_var: "", self.path_variable: "", "realm": ""}

        assert self.dest_path, "dest_path not defined"
        self.env_vars = util.WormDict()

        assoc_dict = (
            {self.name.upper() + "_ASSOC_FILES": self.associated_files}
            if isinstance(self.associated_files, str)
            else {}
        )

        self.env_vars.update({
            self.env_var: self.name_in_model,
            self.path_variable: self.dest_path,
            "realm": self.realm,
            **assoc_dict
        })

        for ax, dim in self.dim_axes.items():
            if self.translation is not None:
                trans_dim = self.translation.axes[ax]
                self.env_vars[dim.name + _coord_env_var_suffix] = trans_dim.name
                if trans_dim.has_bounds:
                    self.env_vars[dim.name + _coord_bounds_env_var_suffix] = trans_dim.bounds
            else:
                self.env_vars[dim.name + _coord_env_var_suffix] = dim.name
                if dim.has_bounds:
                    self.env_vars[dim.name + _coord_bounds_env_var_suffix] = dim.bounds

    def iter_alternates(self):
        """Breadth-first traversal of "sets" of alternate VarlistEntries,
        alternates for those alternates, etc. ("Sets" is in quotes because
        they're implemented as lists here, since VarlistEntries aren't immutable.)

        This is a "deep" iterator,  yielding alternates of alternates,
        alternates of those, ... etc. until variables with no alternates are
        encountered or all variables have been yielded. In addition, it yields
        the "sets" of alternates and not the VarlistEntries themselves.
        """

        def _iter_alternates():
            stack = [[self]]
            already_encountered = []
            while stack:
                alt_v_set = stack.pop(0)
                if alt_v_set not in already_encountered:
                    yield alt_v_set
                already_encountered.append(alt_v_set)
                for ve in alt_v_set:
                    for alt_v_set_of_ve in ve.alternates:
                        if alt_v_set_of_ve not in already_encountered:
                            stack.append(alt_v_set_of_ve)

        # first value yielded by _iter_alternates is the var itself, so drop
        # that and then start by returning var's alternates
        iterator_ = iter(_iter_alternates())
        try:
            next(iterator_)
        except StopIteration:
            # should never get here, for above reason
            yield from []
        yield from iterator_

    @staticmethod
    def alternates_str(alt_list):
        return "[{}]".format(', '.join(v.full_name for v in alt_list))

    def debug_str(self):
        """String representation with more debugging information.
        """

        def _format(v):
            str_ = str(v)[1:-1]
            status_str = f"{v.status.name.lower()}"
            status_str += (f" ({type(v.last_exception).__name__})" if v.failed else '')
            if getattr(v, 'translation', None) is not None:
                trans_str = str(v.translation)
                trans_str = trans_str.replace("<", "'").replace(">", "'")
            else:
                trans_str = "(not translated)"
            return (f"<{str_}; {status_str}, {v.requirement})\n"
                    f"\tName in data source: {trans_str}")

        s = _format(self)
        for i, altvs in enumerate(self.iter_alternates()):
            s += f"\n\tAlternate set #{i + 1}: {self.alternates_str(altvs)}"
        return s

    def iter_associated_files_keys(self, status=None, status_neq=None):
        """ Yield file key
        from v's *associated_files* dict, filtering out those DataKeys
        that have beeneliminated via previous failures in fetching or preprocessing.
        """
        iter_ = self.associated_files.values()
        if status is not None:
            iter_ = filter((lambda x: x.status == status), iter_)
        elif status_neq is not None:
            iter_ = filter((lambda x: x.status != status_neq), iter_)
        yield from list(iter_)

    def iter_data_keys(self, status=None, status_neq=None):
        """Yield data key
        from v's *data* dict, filtering out those DataKeys that have been
        eliminated via previous failures in fetching or preprocessing.
        """
        iter_ = self.data.values()
        if status is not None:
            iter_ = filter((lambda x: x.status == status), iter_)
        elif status_neq is not None:
            iter_ = filter((lambda x: x.status != status_neq), iter_)
        yield from list(iter_)

    @property
    def local_data(self):
        """Return sorted list of local file paths corresponding to the selected
        experiment.
        """

        local_paths = set([])
        for d_key in self.iter_data_keys(status=util.ObjectStatus.ACTIVE):
            local_paths.update(d_key.local_data)
        local_paths = sorted(local_paths)
        if not local_paths:
            raise util.DataRequestError((f"local_data property on {self.full_name} "
                                         "empty after fetch."))
        return local_paths


@util.mdtf_dataclass
class VarlistSettings(_VarlistGlobalSettings,
                      _VarlistTimeSettings):
    """Class to describe options affecting all variables requested by this POD.
    Corresponds to the "data" section of the POD's settings.jsonc file.
    """
    @property
    def global_settings(self):
        return util.filter_dataclass(self, _VarlistGlobalSettings)

    @property
    def time_settings(self):
        return util.filter_dataclass(self, _VarlistTimeSettings)


@util.mdtf_dataclass
class VarlistCoordinate(data_model.DMCoordinate):
    """Base class to describe a single dimension (in the netcdf data model sense)
       used by one or more variables. Corresponds to list entries in the
       "dimensions" section of the POD's settings.jsonc file.
       """
    # name: str              # fields from data_model.DMCoordinate
    # standard_name: str
    # units: units.Units
    # axis: str
    # bounds: AbstractDMCoordinateBounds
    # value: typing.Union[int, float] # for scalar coordinates only
    # need_bounds: bool      # fields from VarlistCoordinateMixin
    # name_in_model: str
    # bounds_in_model: str
    need_bounds: bool = False
    pass


@util.mdtf_dataclass
class VarlistXCoordinate(data_model.DMXCoordinate):
    range: tuple = None


@util.mdtf_dataclass
class VarlistYCoordinate(data_model.DMYCoordinate):
    range: tuple = None


@util.mdtf_dataclass
class VarlistVerticalCoordinate(data_model.DMVerticalCoordinate):
    pass


@util.mdtf_dataclass
class VarlistPlaceholderTimeCoordinate(data_model.DMGenericTimeCoordinate):
    frequency: typing.Any = ""
    min_frequency: typing.Any = ""
    max_frequency: typing.Any = ""
    min_duration: typing.Any = 'any'
    max_duration: typing.Any = 'any'

    standard_name = 'time'
    axis = 'T'


@util.mdtf_dataclass
class VarlistTimeCoordinate(_VarlistTimeSettings,
                            data_model.DMTimeCoordinate):
    pass


class Varlist(data_model.DMDataSet):
    """Class to perform bookkeeping for the model variables requested by a
        single POD for multiple cases/ensemble members
    """

    vlist_vars: dict

    def find_var(self, v):
        """If a variable matching *v* is already present in the Varlist, return
        (a reference to) it (so that we don't try to add duplicates), otherwise
        return None.
        """
        for vv in self.iter_vars():
            if v == vv:
                return vv
        return None

    def setup_var(self,
                  model_paths: util.ModelDataPathManager,
                  case_name: str,
                  v: VarlistEntry,
                  from_convention: str,
                  to_convention: str,
                  date_range: util.DateRange):
        """Update VarlistEntry fields with information that only becomes
        available after DataManager and Diagnostic have been configured (ie,
        only known at runtime, not from settings.jsonc.)

        """
        # Note: VariableTranslator object is instantiated in mdtf_framework with runtime information from the POD
        # settings file

        # instantiate a translation object for the Data convention
        translate = translation.VariableTranslator().get_convention(to_convention)
        if v.T is not None:
            v.change_coord(
                'T',
                new_class={
                    'self': VarlistTimeCoordinate,
                    'range': util.DateRange,
                    'frequency': util.DateFrequency
                },
                range=date_range,
                calendar=util.NOTSET,
                units=util.NOTSET
            )
        v.dest_path = self.variable_dest_path(model_paths, case_name, v)
        try:
            trans_v = translate.translate(v, from_convention)
            assert trans_v is not None, f'translation for varlistentry {v.name} failed'
            v.translation = trans_v
            # copy preferred gfdl post-processing component during translation
            if hasattr(trans_v, "component"):
                v.component = trans_v.component
        except KeyError as exc:
            # can happen in normal operation (e.g., precip flux vs. rate)
            chained_exc = util.PodConfigEvent((f"Deactivating {v.full_name} due to "
                                               f"variable name translation: {str(exc)}."))
            # store but don't deactivate, because preprocessor.edit_request()
            # may supply alternate variables
            v.log.store_exception(chained_exc)
        except Exception as exc:
            chained_exc = util.chain_exc(exc, f"translating name of {v.full_name}.",
                                         util.PodConfigError)
            # store but don't deactivate, because preprocessor.edit_request()
            # may supply alternate variables
            v.log.store_exception(chained_exc)

        # set the VarlistEntry env_vars (required for backwards compatibility with first-gen PODs
        v.set_env_vars()
        # Translate alternate vars if necessary
        for alt_v in v.alternates:
            if alt_v.T is not None:
                alt_v.change_coord(
                    'T',
                    new_class={
                        'self': VarlistTimeCoordinate,
                        'range': util.DateRange,
                        'frequency': util.DateFrequency
                    },
                    range=date_range,
                    calendar=util.NOTSET,
                    units=util.NOTSET
                )
            alt_v.dest_path = self.variable_dest_path(model_paths, case_name, alt_v)
            trans_alt = translate.translate(alt_v, from_convention)
            alt_v.translation = trans_alt
            if trans_alt is None:
                alt_v.info(f'Note: alternate variable {alt_v.full_name} not translated from {from_convention} to'
                           f' {to_convention}')
            alt_v.set_env_vars()

    def variable_dest_path(self,
                           model_paths: util.ModelDataPathManager,
                           case_name: str,
                           var: VarlistEntry):
        """Returns the absolute path of the POD's preprocessed, local copy of
        the file containing the requested dataset. Files not following this
        convention won't be found by the POD.
        """
        if var.is_static:
            f_name = f"{case_name}.{var.name}.static.nc"
            return os.path.join(model_paths.MODEL_WORK_DIR[case_name], f_name)
        else:
            freq = var.T.frequency.format_local()
            f_name = f"{case_name}.{var.name}.{freq}.nc"
            return os.path.join(model_paths.MODEL_WORK_DIR[case_name], freq, f_name)

    @classmethod
    def from_struct(cls, parent, append_vars: bool=False):
        """Parse the "dimensions", "data" and "varlist" sections of the POD's
        settings.jsonc file when instantiating a new :class:`Diagnostic` object.

        Args:
            parent: instance of the parent class object (pod_setup.PodObject)

        Returns:
            :py:obj:`dict`, keys are names of the dimensions in POD's convention,
            values are :class:`PodDataDimension` objects.
        """

        def _pod_dimension_from_struct(name, dd, v_settings):
            class_dict = {
                'X': VarlistXCoordinate,
                'Y': VarlistYCoordinate,
                'Z': VarlistVerticalCoordinate,
                'T': VarlistPlaceholderTimeCoordinate,
                'OTHER': VarlistCoordinate
            }
            try:
                return data_model.coordinate_from_struct(
                    dd, class_dict=class_dict, name=name,
                    **v_settings.time_settings
                )
            except Exception:
                raise ValueError(f"Couldn't parse dimension entry for {name}: {dd}")

        vlist_settings = util.coerce_to_dataclass(
            parent.pod_data, VarlistSettings)
        globals_d = vlist_settings.global_settings
        dims_d = {k: _pod_dimension_from_struct(k, v, vlist_settings)
                  for k, v in parent.pod_dims.items()}

        verify_axes = True
        if not append_vars:
            cls.vlist_vars = dict()
        else:
             verify_axes = False

        cls.vlist_vars.update({
            k: VarlistEntry.from_struct(globals_d, dims_d, name=k, parent=parent, **v)
            for k, v in parent.pod_vars.items()}
        )

        alt_vars = []
        for k, v in parent.pod_vars.items():
            for vv in v.values():
                if vv == 'alternate':
                    alt_vars.append(k)
        vvars = tuple(parent.pod_vars.keys())
        for k, v in parent.pod_vars.items():
            # validate & replace names of alt vars with references to VE objects
            if v.get('alternates', None) is not None:
                for altv_name in v.get('alternates'):
                    if altv_name not in vvars:
                        raise ValueError((f"Unknown variable name {altv_name} listed "
                                          f"in alternates for varlist entry {v.name}."))
                linked_alts = [cls.vlist_vars[v_name] for v_name in alt_vars]
                cls.vlist_vars[k].alternates = linked_alts
        for a in alt_vars:
            cls.vlist_vars = util.new_dict_wo_key(cls.vlist_vars, a)

        # remove alternates from VarlistEntries since they are now attributes of variable
        # VarlistEntry objects that they can be substituted for

        args_list = list(cls.vlist_vars.values())
        return cls(verify_axes=verify_axes, contents=args_list)<|MERGE_RESOLUTION|>--- conflicted
+++ resolved
@@ -265,12 +265,8 @@
         new_kw['convention'] = parent.pod_settings.get('convention', 'cmip')
         # check if realm is set for all variables
         if parent.pod_data.get('realm', None) is not None:
-<<<<<<< HEAD
-            new_kw['realm'] = parent.pod_data.get('realm')
-=======
             new_kw['realm'] = parent.pod_data.get('realm')  # populated if realm defined in pod settings data instead
         #  of an attribute for each POD variable
->>>>>>> 1c009862
         if 'dimensions' not in kwargs:
             raise ValueError(f"No dimensions specified for Varlist entry {name}.")
         # validate: check for duplicate coord names
